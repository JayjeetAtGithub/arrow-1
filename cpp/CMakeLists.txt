# Licensed to the Apache Software Foundation (ASF) under one
# or more contributor license agreements.  See the NOTICE file
# distributed with this work for additional information
# regarding copyright ownership.  The ASF licenses this file
# to you under the Apache License, Version 2.0 (the
# "License"); you may not use this file except in compliance
# with the License.  You may obtain a copy of the License at
#
#   http://www.apache.org/licenses/LICENSE-2.0
#
# Unless required by applicable law or agreed to in writing,
# software distributed under the License is distributed on an
# "AS IS" BASIS, WITHOUT WARRANTIES OR CONDITIONS OF ANY
# KIND, either express or implied.  See the License for the
# specific language governing permissions and limitations
# under the License.

cmake_minimum_required(VERSION 3.5)
message(STATUS "Building using CMake version: ${CMAKE_VERSION}")

# Compiler id for Apple Clang is now AppleClang.
# https://www.cmake.org/cmake/help/latest/policy/CMP0025.html
cmake_policy(SET CMP0025 NEW)

# Only interpret if() arguments as variables or keywords when unquoted.
# https://www.cmake.org/cmake/help/latest/policy/CMP0054.html
cmake_policy(SET CMP0054 NEW)

# Support new if() IN_LIST operator.
# https://www.cmake.org/cmake/help/latest/policy/CMP0057.html
cmake_policy(SET CMP0057 NEW)

# Adapted from Apache Kudu: https://github.com/apache/kudu/commit/bd549e13743a51013585
# Honor visibility properties for all target types.
# https://www.cmake.org/cmake/help/latest/policy/CMP0063.html
cmake_policy(SET CMP0063 NEW)

# RPATH settings on macOS do not affect install_name.
# https://cmake.org/cmake/help/latest/policy/CMP0068.html
if(POLICY CMP0068)
  cmake_policy(SET CMP0068 NEW)
endif()

# find_package() uses <PackageName>_ROOT variables.
# https://cmake.org/cmake/help/latest/policy/CMP0074.html
if(POLICY CMP0074)
  cmake_policy(SET CMP0074 NEW)
endif()

set(ARROW_VERSION "5.0.0-SNAPSHOT")

string(REGEX MATCH "^[0-9]+\\.[0-9]+\\.[0-9]+" ARROW_BASE_VERSION "${ARROW_VERSION}")

# if no build build type is specified, default to release builds
if(NOT DEFINED CMAKE_BUILD_TYPE)
  set(CMAKE_BUILD_TYPE Release CACHE STRING "Choose the type of build.")
endif()
string(TOLOWER ${CMAKE_BUILD_TYPE} LOWERCASE_BUILD_TYPE)
string(TOUPPER ${CMAKE_BUILD_TYPE} UPPERCASE_BUILD_TYPE)

list(APPEND CMAKE_MODULE_PATH "${CMAKE_CURRENT_SOURCE_DIR}/cmake_modules")

# this must be included before the project() command, because of the way
# vcpkg (ab)uses CMAKE_TOOLCHAIN_FILE to inject its logic into CMake
if(ARROW_DEPENDENCY_SOURCE STREQUAL "VCPKG")
  include(Usevcpkg)
endif()

project(arrow VERSION "${ARROW_BASE_VERSION}")

set(ARROW_VERSION_MAJOR "${arrow_VERSION_MAJOR}")
set(ARROW_VERSION_MINOR "${arrow_VERSION_MINOR}")
set(ARROW_VERSION_PATCH "${arrow_VERSION_PATCH}")
if(ARROW_VERSION_MAJOR STREQUAL ""
   OR ARROW_VERSION_MINOR STREQUAL ""
   OR ARROW_VERSION_PATCH STREQUAL "")
  message(FATAL_ERROR "Failed to determine Arrow version from '${ARROW_VERSION}'")
endif()

# The SO version is also the ABI version
if(ARROW_VERSION_MAJOR STREQUAL "0")
  # Arrow 0.x.y => SO version is "x", full SO version is "x.y.0"
  set(ARROW_SO_VERSION "${ARROW_VERSION_MINOR}")
  set(ARROW_FULL_SO_VERSION "${ARROW_SO_VERSION}.${ARROW_VERSION_PATCH}.0")
else()
  # Arrow 1.x.y => SO version is "10x", full SO version is "10x.y.0"
  math(EXPR ARROW_SO_VERSION "${ARROW_VERSION_MAJOR} * 100 + ${ARROW_VERSION_MINOR}")
  set(ARROW_FULL_SO_VERSION "${ARROW_SO_VERSION}.${ARROW_VERSION_PATCH}.0")
endif()

message(STATUS "Arrow version: "
               "${ARROW_VERSION_MAJOR}.${ARROW_VERSION_MINOR}.${ARROW_VERSION_PATCH} "
               "(full: '${ARROW_VERSION}')")
message(STATUS "Arrow SO version: ${ARROW_SO_VERSION} (full: ${ARROW_FULL_SO_VERSION})")

set(ARROW_SOURCE_DIR ${PROJECT_SOURCE_DIR})
set(ARROW_BINARY_DIR ${PROJECT_BINARY_DIR})

include(CMakePackageConfigHelpers)
include(CMakeParseArguments)
include(ExternalProject)
include(FindPackageHandleStandardArgs)

include(GNUInstallDirs)

set(BUILD_SUPPORT_DIR "${CMAKE_SOURCE_DIR}/build-support")

set(ARROW_CMAKE_INSTALL_DIR "${CMAKE_INSTALL_LIBDIR}/cmake/${PROJECT_NAME}")
set(ARROW_DOC_DIR "share/doc/${PROJECT_NAME}")

set(ARROW_LLVM_VERSIONS
    "12.0"
    "11.1"
    "11.0"
    "10"
    "9"
    "8"
    "7")
list(GET ARROW_LLVM_VERSIONS 0 ARROW_LLVM_VERSION_PRIMARY)
string(REGEX
       REPLACE "^([0-9]+)(\\..+)?" "\\1" ARROW_LLVM_VERSION_PRIMARY_MAJOR
               "${ARROW_LLVM_VERSION_PRIMARY}")

file(READ ${CMAKE_CURRENT_SOURCE_DIR}/../.env ARROW_ENV)
string(REGEX MATCH "CLANG_TOOLS=[^\n]+" ARROW_ENV_CLANG_TOOLS_VERSION "${ARROW_ENV}")
string(REGEX
       REPLACE "^CLANG_TOOLS=" "" ARROW_CLANG_TOOLS_VERSION
               "${ARROW_ENV_CLANG_TOOLS_VERSION}")
string(REGEX
       REPLACE "^([0-9]+)(\\..+)?" "\\1" ARROW_CLANG_TOOLS_VERSION_MAJOR
               "${ARROW_CLANG_TOOLS_VERSION}")

if(APPLE)
  find_program(BREW_BIN brew)
  if(BREW_BIN)
    execute_process(COMMAND ${BREW_BIN} --prefix
                            "llvm@${ARROW_LLVM_VERSION_PRIMARY_MAJOR}"
                    OUTPUT_VARIABLE LLVM_BREW_PREFIX
                    OUTPUT_STRIP_TRAILING_WHITESPACE)
    if(NOT LLVM_BREW_PREFIX)
      execute_process(COMMAND ${BREW_BIN} --prefix llvm
                      OUTPUT_VARIABLE LLVM_BREW_PREFIX
                      OUTPUT_STRIP_TRAILING_WHITESPACE)
    endif()

    execute_process(COMMAND ${BREW_BIN} --prefix "llvm@${ARROW_CLANG_TOOLS_VERSION_MAJOR}"
                    OUTPUT_VARIABLE CLANG_TOOLS_BREW_PREFIX
                    OUTPUT_STRIP_TRAILING_WHITESPACE)
    if(NOT CLANG_TOOLS_BREW_PREFIX)
      execute_process(COMMAND ${BREW_BIN} --prefix llvm
                      OUTPUT_VARIABLE CLANG_TOOLS_BREW_PREFIX
                      OUTPUT_STRIP_TRAILING_WHITESPACE)
    endif()
  endif()
endif()

if(WIN32 AND NOT MINGW)
  # This is used to handle builds using e.g. clang in an MSVC setting.
  set(MSVC_TOOLCHAIN TRUE)
else()
  set(MSVC_TOOLCHAIN FALSE)
endif()

find_package(ClangTools)
find_package(InferTools)

if("$ENV{CMAKE_EXPORT_COMPILE_COMMANDS}" STREQUAL "1" OR CLANG_TIDY_FOUND OR INFER_FOUND)
  # Generate a Clang compile_commands.json "compilation database" file for use
  # with various development tools, such as Vim's YouCompleteMe plugin.
  # See http://clang.llvm.org/docs/JSONCompilationDatabase.html
  set(CMAKE_EXPORT_COMPILE_COMMANDS 1)
endif()

# ----------------------------------------------------------------------
# cmake options
include(DefineOptions)

# Needed for linting targets, etc.
if(${CMAKE_VERSION} VERSION_LESS "3.12.0")
  find_package(PythonInterp)
else()
  # Use the first Python installation on PATH, not the newest one
  set(Python3_FIND_STRATEGY "LOCATION")
  # On Windows, use registry last, not first
  set(Python3_FIND_REGISTRY "LAST")
  # On macOS, use framework last, not first
  set(Python3_FIND_FRAMEWORK "LAST")

  find_package(Python3)
  set(PYTHON_EXECUTABLE ${Python3_EXECUTABLE})
endif()

if(ARROW_USE_CCACHE)
  find_program(CCACHE_FOUND ccache)
  if(CCACHE_FOUND)
    message(STATUS "Using ccache: ${CCACHE_FOUND}")
    set_property(GLOBAL PROPERTY RULE_LAUNCH_COMPILE ${CCACHE_FOUND})
    set_property(GLOBAL PROPERTY RULE_LAUNCH_LINK ${CCACHE_FOUND})
    # ARROW-3985: let ccache preserve C++ comments, because some of them may be
    # meaningful to the compiler
    set(ENV{CCACHE_COMMENTS} "1")
  endif(CCACHE_FOUND)
endif()

if(ARROW_USE_PRECOMPILED_HEADERS AND ${CMAKE_VERSION} VERSION_LESS "3.16.0")
  message(WARNING "Precompiled headers need CMake 3.16.0 or later, disabling")
  set(ARROW_USE_PRECOMPILED_HEADERS OFF)
endif()

if(ARROW_OPTIONAL_INSTALL)
  # Don't make the "install" target depend on the "all" target
  set(CMAKE_SKIP_INSTALL_ALL_DEPENDENCY true)

  set(INSTALL_IS_OPTIONAL OPTIONAL)
endif()

#
# "make lint" target
#
if(NOT ARROW_VERBOSE_LINT)
  set(ARROW_LINT_QUIET "--quiet")
endif()

if(NOT LINT_EXCLUSIONS_FILE)
  # source files matching a glob from a line in this file
  # will be excluded from linting (cpplint, clang-tidy, clang-format)
  set(LINT_EXCLUSIONS_FILE ${BUILD_SUPPORT_DIR}/lint_exclusions.txt)
endif()

find_program(CPPLINT_BIN NAMES cpplint cpplint.py HINTS ${BUILD_SUPPORT_DIR})
message(STATUS "Found cpplint executable at ${CPPLINT_BIN}")

add_custom_target(lint
                  ${PYTHON_EXECUTABLE}
                  ${BUILD_SUPPORT_DIR}/run_cpplint.py
                  --cpplint_binary
                  ${CPPLINT_BIN}
                  --exclude_globs
                  ${LINT_EXCLUSIONS_FILE}
                  --source_dir
                  ${CMAKE_CURRENT_SOURCE_DIR}/src
                  ${ARROW_LINT_QUIET})

#
# "make format" and "make check-format" targets
#
if(${CLANG_FORMAT_FOUND})
  # runs clang format and updates files in place.
  add_custom_target(format
                    ${PYTHON_EXECUTABLE}
                    ${BUILD_SUPPORT_DIR}/run_clang_format.py
                    --clang_format_binary
                    ${CLANG_FORMAT_BIN}
                    --exclude_globs
                    ${LINT_EXCLUSIONS_FILE}
                    --source_dir
                    ${CMAKE_CURRENT_SOURCE_DIR}/src
                    --fix
                    ${ARROW_LINT_QUIET})

  # runs clang format and exits with a non-zero exit code if any files need to be reformatted
  add_custom_target(check-format
                    ${PYTHON_EXECUTABLE}
                    ${BUILD_SUPPORT_DIR}/run_clang_format.py
                    --clang_format_binary
                    ${CLANG_FORMAT_BIN}
                    --exclude_globs
                    ${LINT_EXCLUSIONS_FILE}
                    --source_dir
                    ${CMAKE_CURRENT_SOURCE_DIR}/src
                    ${ARROW_LINT_QUIET})
endif()

add_custom_target(lint_cpp_cli ${PYTHON_EXECUTABLE} ${BUILD_SUPPORT_DIR}/lint_cpp_cli.py
                  ${CMAKE_CURRENT_SOURCE_DIR}/src)

if(ARROW_LINT_ONLY)
  message("ARROW_LINT_ONLY was specified, this is only a partial build directory")
  return()
endif()

#
# "make clang-tidy" and "make check-clang-tidy" targets
#
if(${CLANG_TIDY_FOUND})
  # TODO check to make sure .clang-tidy is being respected

  # runs clang-tidy and attempts to fix any warning automatically
  add_custom_target(clang-tidy
                    ${PYTHON_EXECUTABLE}
                    ${BUILD_SUPPORT_DIR}/run_clang_tidy.py
                    --clang_tidy_binary
                    ${CLANG_TIDY_BIN}
                    --exclude_globs
                    ${LINT_EXCLUSIONS_FILE}
                    --compile_commands
                    ${CMAKE_BINARY_DIR}/compile_commands.json
                    --source_dir
                    ${CMAKE_CURRENT_SOURCE_DIR}/src
                    --fix
                    ${ARROW_LINT_QUIET})

  # runs clang-tidy and exits with a non-zero exit code if any errors are found.
  add_custom_target(check-clang-tidy
                    ${PYTHON_EXECUTABLE}
                    ${BUILD_SUPPORT_DIR}/run_clang_tidy.py
                    --clang_tidy_binary
                    ${CLANG_TIDY_BIN}
                    --exclude_globs
                    ${LINT_EXCLUSIONS_FILE}
                    --compile_commands
                    ${CMAKE_BINARY_DIR}/compile_commands.json
                    --source_dir
                    ${CMAKE_CURRENT_SOURCE_DIR}/src
                    ${ARROW_LINT_QUIET})
endif()

if(UNIX)
  add_custom_target(iwyu ${BUILD_SUPPORT_DIR}/iwyu/iwyu.sh)
  add_custom_target(iwyu-all ${BUILD_SUPPORT_DIR}/iwyu/iwyu.sh all)
endif(UNIX)

#
# Set up various options
#

if(ARROW_BUILD_BENCHMARKS
   OR ARROW_BUILD_TESTS
   OR ARROW_BUILD_INTEGRATION
   OR ARROW_FUZZING)
  set(ARROW_JSON ON)
  set(ARROW_TESTING ON)
endif()

if(ARROW_GANDIVA)
  set(ARROW_WITH_RE2 ON)
endif()

if(ARROW_CUDA
   OR ARROW_FLIGHT
   OR ARROW_PARQUET
   OR ARROW_BUILD_TESTS
   OR ARROW_BUILD_BENCHMARKS)
  set(ARROW_IPC ON)
endif()

<<<<<<< HEAD
=======
if(ARROW_ENGINE)
  set(ARROW_COMPUTE ON)
endif()

>>>>>>> f17552f7
if(ARROW_CLS)
  set(ARROW_RADOS ON)
endif()

if(ARROW_RADOS)
  set(ARROW_DATASET ON)
endif()

if(ARROW_DATASET)
  set(ARROW_COMPUTE ON)
  set(ARROW_FILESYSTEM ON)
endif()

if(ARROW_PARQUET)
  set(ARROW_COMPUTE ON)
endif()

if(ARROW_PYTHON)
  set(ARROW_COMPUTE ON)
  set(ARROW_CSV ON)
  set(ARROW_DATASET ON)
  set(ARROW_FILESYSTEM ON)
  set(ARROW_HDFS ON)
  set(ARROW_JSON ON)
endif()

if(MSVC_TOOLCHAIN)
  # ORC doesn't build on windows
  set(ARROW_ORC OFF)
  # Plasma using glog is not fully tested on windows.
  set(ARROW_USE_GLOG OFF)
endif()

if(ARROW_JNI)
  set(ARROW_BUILD_STATIC ON)
endif()

if(ARROW_ORC)
  set(ARROW_WITH_LZ4 ON)
  set(ARROW_WITH_SNAPPY ON)
  set(ARROW_WITH_ZLIB ON)
  set(ARROW_WITH_ZSTD ON)
endif()

# datetime code used by iOS requires zlib support
if(IOS)
  set(ARROW_WITH_ZLIB ON)
endif()

if(NOT ARROW_BUILD_TESTS)
  set(NO_TESTS 1)
else()
  add_custom_target(all-tests)
  add_custom_target(unittest
                    ctest
                    -j4
                    -L
                    unittest
                    --output-on-failure)
  add_dependencies(unittest all-tests)
endif()

if(ARROW_ENABLE_TIMING_TESTS)
  add_definitions(-DARROW_WITH_TIMING_TESTS)
endif()

if(NOT ARROW_BUILD_BENCHMARKS)
  set(NO_BENCHMARKS 1)
else()
  add_custom_target(all-benchmarks)
  add_custom_target(benchmark ctest -L benchmark)
  add_dependencies(benchmark all-benchmarks)
  if(ARROW_BUILD_BENCHMARKS_REFERENCE)
    add_definitions(-DARROW_WITH_BENCHMARKS_REFERENCE)
  endif()
endif()

if(NOT ARROW_BUILD_EXAMPLES)
  set(NO_EXAMPLES 1)
endif()

if(NOT ARROW_FUZZING)
  set(NO_FUZZING 1)
endif()

if(ARROW_LARGE_MEMORY_TESTS)
  add_definitions(-DARROW_LARGE_MEMORY_TESTS)
endif()

if(ARROW_TEST_MEMCHECK)
  add_definitions(-DARROW_VALGRIND)
endif()

if(ARROW_USE_UBSAN)
  add_definitions(-DARROW_UBSAN)
endif()

#
# Compiler flags
#

if(ARROW_NO_DEPRECATED_API)
  add_definitions(-DARROW_NO_DEPRECATED_API)
endif()

if(ARROW_EXTRA_ERROR_CONTEXT)
  add_definitions(-DARROW_EXTRA_ERROR_CONTEXT)
endif()

include(SetupCxxFlags)

#
# Build output directory
#

# set compile output directory
string(TOLOWER ${CMAKE_BUILD_TYPE} BUILD_SUBDIR_NAME)

# If build in-source, create the latest symlink. If build out-of-source, which is
# preferred, simply output the binaries in the build folder
if(${CMAKE_SOURCE_DIR} STREQUAL ${CMAKE_CURRENT_BINARY_DIR})
  set(BUILD_OUTPUT_ROOT_DIRECTORY
      "${CMAKE_CURRENT_BINARY_DIR}/build/${BUILD_SUBDIR_NAME}/")
  # Link build/latest to the current build directory, to avoid developers
  # accidentally running the latest debug build when in fact they're building
  # release builds.
  file(MAKE_DIRECTORY ${BUILD_OUTPUT_ROOT_DIRECTORY})
  if(NOT APPLE)
    set(MORE_ARGS "-T")
  endif()
  execute_process(COMMAND ln
                          ${MORE_ARGS}
                          -sf
                          ${BUILD_OUTPUT_ROOT_DIRECTORY}
                          ${CMAKE_CURRENT_BINARY_DIR}/build/latest)
else()
  set(BUILD_OUTPUT_ROOT_DIRECTORY "${CMAKE_CURRENT_BINARY_DIR}/${BUILD_SUBDIR_NAME}/")
endif()

# where to put generated archives (.a files)
set(CMAKE_ARCHIVE_OUTPUT_DIRECTORY "${BUILD_OUTPUT_ROOT_DIRECTORY}")
set(ARCHIVE_OUTPUT_DIRECTORY "${BUILD_OUTPUT_ROOT_DIRECTORY}")

# where to put generated libraries (.so files)
set(CMAKE_LIBRARY_OUTPUT_DIRECTORY "${BUILD_OUTPUT_ROOT_DIRECTORY}")
set(LIBRARY_OUTPUT_DIRECTORY "${BUILD_OUTPUT_ROOT_DIRECTORY}")

# where to put generated binaries
set(EXECUTABLE_OUTPUT_PATH "${BUILD_OUTPUT_ROOT_DIRECTORY}")

if(CMAKE_GENERATOR STREQUAL Xcode)
  # Xcode projects support multi-configuration builds.  This forces a single output directory
  # when building with Xcode that is consistent with single-configuration Makefile driven build.
  set(CMAKE_ARCHIVE_OUTPUT_DIRECTORY_${UPPERCASE_BUILD_TYPE}
      "${BUILD_OUTPUT_ROOT_DIRECTORY}")
  set(CMAKE_LIBRARY_OUTPUT_DIRECTORY_${UPPERCASE_BUILD_TYPE}
      "${BUILD_OUTPUT_ROOT_DIRECTORY}")
  set(CMAKE_RUNTIME_OUTPUT_DIRECTORY_${UPPERCASE_BUILD_TYPE}
      "${BUILD_OUTPUT_ROOT_DIRECTORY}")
endif()

#
# Dependencies
#

include(BuildUtils)
enable_testing()

include(ThirdpartyToolchain)

# Add common flags
set(CMAKE_CXX_FLAGS "${CMAKE_CXX_FLAGS} ${CXX_COMMON_FLAGS}")
set(CMAKE_CXX_FLAGS "${CMAKE_CXX_FLAGS} ${ARROW_CXXFLAGS}")

# For any C code, use the same flags. These flags don't contain
# C++ specific flags.
set(CMAKE_C_FLAGS "${CMAKE_C_FLAGS} ${CXX_COMMON_FLAGS} ${ARROW_CXXFLAGS}")

# Remove --std=c++11 to avoid errors from C compilers
string(REPLACE "-std=c++11" "" CMAKE_C_FLAGS ${CMAKE_C_FLAGS})

# Add C++-only flags, like -std=c++11
set(CMAKE_CXX_FLAGS "${CXX_ONLY_FLAGS} ${CMAKE_CXX_FLAGS}")

# ASAN / TSAN / UBSAN
if(ARROW_FUZZING)
  set(ARROW_USE_COVERAGE ON)
endif()
include(san-config)

# Code coverage
if("${ARROW_GENERATE_COVERAGE}")
  set(CMAKE_C_FLAGS "${CMAKE_C_FLAGS} --coverage -DCOVERAGE_BUILD")
  set(CMAKE_CXX_FLAGS "${CMAKE_CXX_FLAGS} --coverage -DCOVERAGE_BUILD")
endif()

# CMAKE_CXX_FLAGS now fully assembled
message(STATUS "CMAKE_C_FLAGS: ${CMAKE_C_FLAGS}")
message(STATUS "CMAKE_CXX_FLAGS: ${CMAKE_CXX_FLAGS}")

include_directories(${CMAKE_CURRENT_BINARY_DIR}/src)
include_directories(src)

# Compiled flatbuffers files
include_directories(src/generated)

#
# Visibility
#
if(PARQUET_BUILD_SHARED)
  set_target_properties(arrow_shared
                        PROPERTIES C_VISIBILITY_PRESET
                                   hidden
                                   CXX_VISIBILITY_PRESET
                                   hidden
                                   VISIBILITY_INLINES_HIDDEN
                                   1)
endif()

#
# "make ctags" target
#
if(UNIX)
  add_custom_target(ctags ctags -R --languages=c++,c)
endif(UNIX)

#
# "make etags" target
#
if(UNIX)
  add_custom_target(tags
                    etags
                    --members
                    --declarations
                    `find
                    ${CMAKE_CURRENT_SOURCE_DIR}/src
                    -name
                    \\*.cc
                    -or
                    -name
                    \\*.hh
                    -or
                    -name
                    \\*.cpp
                    -or
                    -name
                    \\*.h
                    -or
                    -name
                    \\*.c
                    -or
                    -name
                    \\*.f`)
  add_custom_target(etags DEPENDS tags)
endif(UNIX)

#
# "make cscope" target
#
if(UNIX)
  add_custom_target(cscope find ${CMAKE_CURRENT_SOURCE_DIR}
                    (-name
                     \\*.cc
                     -or
                     -name
                     \\*.hh
                     -or
                     -name
                     \\*.cpp
                     -or
                     -name
                     \\*.h
                     -or
                     -name
                     \\*.c
                     -or
                     -name
                     \\*.f)
                    -exec
                    echo
                    \"{}\"
                    \;
                    >
                    cscope.files
                    &&
                    cscope
                    -q
                    -b
                    VERBATIM)
endif(UNIX)

#
# "make infer" target
#

if(${INFER_FOUND})
  # runs infer capture
  add_custom_target(infer
                    ${BUILD_SUPPORT_DIR}/run-infer.sh
                    ${INFER_BIN}
                    ${CMAKE_BINARY_DIR}/compile_commands.json
                    1)
  # runs infer analyze
  add_custom_target(infer-analyze
                    ${BUILD_SUPPORT_DIR}/run-infer.sh
                    ${INFER_BIN}
                    ${CMAKE_BINARY_DIR}/compile_commands.json
                    2)
  # runs infer report
  add_custom_target(infer-report
                    ${BUILD_SUPPORT_DIR}/run-infer.sh
                    ${INFER_BIN}
                    ${CMAKE_BINARY_DIR}/compile_commands.json
                    3)
endif()

#
# Linker and Dependencies
#

# Libraries to link statically with libarrow.so
set(ARROW_LINK_LIBS)
set(ARROW_STATIC_LINK_LIBS)
set(ARROW_STATIC_INSTALL_INTERFACE_LIBS)

if(ARROW_USE_OPENSSL)
  set(ARROW_OPENSSL_LIBS OpenSSL::Crypto OpenSSL::SSL)
  list(APPEND ARROW_LINK_LIBS ${ARROW_OPENSSL_LIBS})
  list(APPEND ARROW_STATIC_LINK_LIBS ${ARROW_OPENSSL_LIBS})
  list(APPEND ARROW_STATIC_INSTALL_INTERFACE_LIBS ${ARROW_OPENSSL_LIBS})
endif()

if(ARROW_WITH_BROTLI)
  # Order is important for static linking
  set(ARROW_BROTLI_LIBS Brotli::brotlienc Brotli::brotlidec Brotli::brotlicommon)
  list(APPEND ARROW_LINK_LIBS ${ARROW_BROTLI_LIBS})
  list(APPEND ARROW_STATIC_LINK_LIBS ${ARROW_BROTLI_LIBS})
  if(Brotli_SOURCE STREQUAL "SYSTEM")
    list(APPEND ARROW_STATIC_INSTALL_INTERFACE_LIBS ${ARROW_BROTLI_LIBS})
  endif()
endif()

if(ARROW_WITH_BZ2)
  list(APPEND ARROW_STATIC_LINK_LIBS BZip2::BZip2)
  if(BZip2_SOURCE STREQUAL "SYSTEM")
    list(APPEND ARROW_STATIC_INSTALL_INTERFACE_LIBS BZip2::BZip2)
  endif()
endif()

if(ARROW_WITH_LZ4)
  list(APPEND ARROW_STATIC_LINK_LIBS LZ4::lz4)
  if(Lz4_SOURCE STREQUAL "SYSTEM")
    list(APPEND ARROW_STATIC_INSTALL_INTERFACE_LIBS LZ4::lz4)
  endif()
endif()

if(ARROW_WITH_SNAPPY)
  list(APPEND ARROW_STATIC_LINK_LIBS Snappy::snappy)
  if(Snappy_SOURCE STREQUAL "SYSTEM")
    list(APPEND ARROW_STATIC_INSTALL_INTERFACE_LIBS Snappy::snappy)
  endif()
endif()

if(ARROW_WITH_ZLIB)
  list(APPEND ARROW_STATIC_LINK_LIBS ZLIB::ZLIB)
  if(ZLIB_SOURCE STREQUAL "SYSTEM")
    list(APPEND ARROW_STATIC_INSTALL_INTERFACE_LIBS ZLIB::ZLIB)
  endif()
endif()

if(ARROW_WITH_ZSTD)
  list(APPEND ARROW_STATIC_LINK_LIBS ${ARROW_ZSTD_LIBZSTD})
  if(zstd_SOURCE STREQUAL "SYSTEM")
    list(APPEND ARROW_STATIC_INSTALL_INTERFACE_LIBS ${ARROW_ZSTD_LIBZSTD})
  endif()
endif()

if(ARROW_ORC)
  list(APPEND ARROW_LINK_LIBS orc::liborc ${ARROW_PROTOBUF_LIBPROTOBUF})
  list(APPEND ARROW_STATIC_LINK_LIBS orc::liborc ${ARROW_PROTOBUF_LIBPROTOBUF})
  if(ORC_SOURCE STREQUAL "SYSTEM")
    list(APPEND ARROW_STATIC_INSTALL_INTERFACE_LIBS orc::liborc
                ${ARROW_PROTOBUF_LIBPROTOBUF})
  endif()
endif()

if(ARROW_USE_GLOG)
  list(APPEND ARROW_LINK_LIBS glog::glog)
  list(APPEND ARROW_STATIC_LINK_LIBS glog::glog)
  if(GLOG_SOURCE STREQUAL "SYSTEM")
    list(APPEND ARROW_STATIC_INSTALL_INTERFACE_LIBS glog::glog)
  endif()
  add_definitions("-DARROW_USE_GLOG")
endif()

if(ARROW_S3)
  list(APPEND ARROW_LINK_LIBS ${AWSSDK_LINK_LIBRARIES})
  list(APPEND ARROW_STATIC_LINK_LIBS ${AWSSDK_LINK_LIBRARIES})
endif()

if(ARROW_WITH_UTF8PROC)
  list(APPEND ARROW_LINK_LIBS utf8proc::utf8proc)
  list(APPEND ARROW_STATIC_LINK_LIBS utf8proc::utf8proc)
  if(utf8proc_SOURCE STREQUAL "SYSTEM")
    list(APPEND ARROW_STATIC_INSTALL_INTERFACE_LIBS utf8proc::utf8proc)
  endif()
endif()

if(ARROW_WITH_RE2)
  list(APPEND ARROW_LINK_LIBS re2::re2)
  list(APPEND ARROW_STATIC_LINK_LIBS re2::re2)
  if(re2_SOURCE STREQUAL "SYSTEM")
    list(APPEND ARROW_STATIC_INSTALL_INTERFACE_LIBS re2::re2)
  endif()
endif()

add_custom_target(arrow_dependencies)
add_custom_target(arrow_benchmark_dependencies)
add_custom_target(arrow_test_dependencies)

# ARROW-4581: CMake can be finicky about invoking the ExternalProject builds
# for some of the library dependencies, so we "nuke it from orbit" by making
# the toolchain dependency explicit using these "dependencies" targets
add_dependencies(arrow_dependencies toolchain)
add_dependencies(arrow_test_dependencies toolchain-tests)

if(ARROW_STATIC_LINK_LIBS)
  add_dependencies(arrow_dependencies ${ARROW_STATIC_LINK_LIBS})
  if(ARROW_ORC)
    if(NOT MSVC_TOOLCHAIN)
      list(APPEND ARROW_STATIC_LINK_LIBS ${CMAKE_DL_LIBS})
      list(APPEND ARROW_STATIC_INSTALL_INTERFACE_LIBS ${CMAKE_DL_LIBS})
    endif()
  endif()
endif()

set(ARROW_SHARED_PRIVATE_LINK_LIBS ${ARROW_STATIC_LINK_LIBS})

# boost::filesystem is needed for S3 and Flight tests as a boost::process dependency.
if(((ARROW_FLIGHT OR ARROW_S3) AND (ARROW_BUILD_TESTS OR ARROW_BUILD_INTEGRATION)))
  list(APPEND ARROW_TEST_LINK_LIBS ${BOOST_FILESYSTEM_LIBRARY} ${BOOST_SYSTEM_LIBRARY})
endif()

if(NOT MSVC_TOOLCHAIN)
  list(APPEND ARROW_LINK_LIBS ${CMAKE_DL_LIBS})
  list(APPEND ARROW_SHARED_INSTALL_INTERFACE_LIBS ${CMAKE_DL_LIBS})
endif()

set(ARROW_TEST_LINK_TOOLCHAIN
    GTest::gtest_main
    GTest::gtest
    GTest::gmock
    ${BOOST_FILESYSTEM_LIBRARY}
    ${BOOST_SYSTEM_LIBRARY})

if(ARROW_BUILD_TESTS)
  add_dependencies(arrow_test_dependencies ${ARROW_TEST_LINK_TOOLCHAIN})
endif()

if(ARROW_BUILD_BENCHMARKS)
  # Some benchmarks use gtest
  add_dependencies(arrow_benchmark_dependencies arrow_test_dependencies
                   toolchain-benchmarks)
endif()

set(ARROW_TEST_STATIC_LINK_LIBS arrow_testing_static arrow_static ${ARROW_LINK_LIBS}
                                ${ARROW_TEST_LINK_TOOLCHAIN})

set(ARROW_TEST_SHARED_LINK_LIBS arrow_testing_shared arrow_shared ${ARROW_LINK_LIBS}
                                ${ARROW_TEST_LINK_TOOLCHAIN})

if(NOT MSVC)
  set(ARROW_TEST_SHARED_LINK_LIBS ${ARROW_TEST_SHARED_LINK_LIBS} ${CMAKE_DL_LIBS})
endif()

if("${ARROW_TEST_LINKAGE}" STREQUAL "shared")
  if(ARROW_BUILD_TESTS AND NOT ARROW_BUILD_SHARED)
    message(FATAL_ERROR "If using shared linkage for unit tests, must also \
pass ARROW_BUILD_SHARED=on")
  endif()
  # Use shared linking for unit tests if it's available
  set(ARROW_TEST_LINK_LIBS ${ARROW_TEST_SHARED_LINK_LIBS})
  set(ARROW_EXAMPLE_LINK_LIBS arrow_shared)
else()
  if(ARROW_BUILD_TESTS AND NOT ARROW_BUILD_STATIC)
    message(FATAL_ERROR "If using static linkage for unit tests, must also \
pass ARROW_BUILD_STATIC=on")
  endif()
  set(ARROW_TEST_LINK_LIBS ${ARROW_TEST_STATIC_LINK_LIBS})
  set(ARROW_EXAMPLE_LINK_LIBS arrow_static)
endif()

if(ARROW_BUILD_BENCHMARKS)
  # In the case that benchmark::benchmark_main is not available,
  # we need to provide our own version. This only happens for older versions
  # of benchmark.
  if(NOT TARGET benchmark::benchmark_main)
    add_library(arrow_benchmark_main STATIC src/arrow/util/benchmark_main.cc)
    add_library(benchmark::benchmark_main ALIAS arrow_benchmark_main)
  endif()

  set(ARROW_BENCHMARK_LINK_LIBS benchmark::benchmark_main benchmark::benchmark
                                ${ARROW_TEST_LINK_LIBS})
  if(WIN32)
    set(ARROW_BENCHMARK_LINK_LIBS Shlwapi.dll ${ARROW_BENCHMARK_LINK_LIBS})
  endif()
endif()

if(ARROW_JEMALLOC)
  add_definitions(-DARROW_JEMALLOC)
  add_definitions(-DARROW_JEMALLOC_INCLUDE_DIR=${JEMALLOC_INCLUDE_DIR})
  list(APPEND ARROW_LINK_LIBS jemalloc::jemalloc)
  list(APPEND ARROW_STATIC_LINK_LIBS jemalloc::jemalloc)
endif()

if(ARROW_MIMALLOC)
  add_definitions(-DARROW_MIMALLOC)
  list(APPEND ARROW_LINK_LIBS mimalloc::mimalloc)
  list(APPEND ARROW_STATIC_LINK_LIBS mimalloc::mimalloc)
endif()

# ----------------------------------------------------------------------
# Handle platform-related libraries like -pthread

set(ARROW_SYSTEM_LINK_LIBS)

if(THREADS_FOUND)
  list(APPEND ARROW_SYSTEM_LINK_LIBS Threads::Threads)
endif()

if(WIN32)
  # Winsock
  list(APPEND ARROW_SYSTEM_LINK_LIBS "ws2_32.dll")
endif()

if(NOT WIN32 AND NOT APPLE)
  # Pass -lrt on Linux only
  list(APPEND ARROW_SYSTEM_LINK_LIBS rt)
endif()

list(APPEND ARROW_LINK_LIBS ${ARROW_SYSTEM_LINK_LIBS})
list(APPEND ARROW_STATIC_LINK_LIBS ${ARROW_SYSTEM_LINK_LIBS})
list(APPEND ARROW_STATIC_INSTALL_INTERFACE_LIBS ${ARROW_SYSTEM_LINK_LIBS})

#
# Subdirectories
#

if(NOT WIN32 AND ARROW_PLASMA)
  add_subdirectory(src/plasma)
endif()

add_subdirectory(src/arrow)

if(ARROW_PARQUET)
  add_subdirectory(src/parquet)
  add_subdirectory(tools/parquet)
  if(PARQUET_BUILD_EXAMPLES)
    add_subdirectory(examples/parquet)
  endif()
endif()

if(ARROW_JNI)
  add_subdirectory(src/jni)
endif()

if(ARROW_GANDIVA)
  add_subdirectory(src/gandiva)
endif()

if(ARROW_BUILD_EXAMPLES)
  add_custom_target(runexample ctest -L example)
  add_subdirectory(examples/arrow)
endif()

install(FILES ${CMAKE_CURRENT_SOURCE_DIR}/../LICENSE.txt
              ${CMAKE_CURRENT_SOURCE_DIR}/../NOTICE.txt
              ${CMAKE_CURRENT_SOURCE_DIR}/README.md
        DESTINATION "${ARROW_DOC_DIR}")

#
# Validate and print out Arrow configuration options
#

validate_config()
config_summary_message()
if(${ARROW_BUILD_CONFIG_SUMMARY_JSON})
  config_summary_json()
endif()<|MERGE_RESOLUTION|>--- conflicted
+++ resolved
@@ -344,13 +344,10 @@
   set(ARROW_IPC ON)
 endif()
 
-<<<<<<< HEAD
-=======
 if(ARROW_ENGINE)
   set(ARROW_COMPUTE ON)
 endif()
 
->>>>>>> f17552f7
 if(ARROW_CLS)
   set(ARROW_RADOS ON)
 endif()
