// Licensed to the Apache Software Foundation (ASF) under one
// or more contributor license agreements.  See the NOTICE file
// distributed with this work for additional information
// regarding copyright ownership.  The ASF licenses this file
// to you under the Apache License, Version 2.0 (the
// "License"); you may not use this file except in compliance
// with the License.  You may obtain a copy of the License at
//
//   http://www.apache.org/licenses/LICENSE-2.0
//
// Unless required by applicable law or agreed to in writing,
// software distributed under the License is distributed on an
// "AS IS" BASIS, WITHOUT WARRANTIES OR CONDITIONS OF ANY
// KIND, either express or implied.  See the License for the
// specific language governing permissions and limitations
// under the License.
#define _FILE_OFFSET_BITS 64
#include <rados/objclass.h>
#include <memory>

#include "arrow/api.h"
#include "arrow/compute/exec/expression.h"
#include "arrow/dataset/dataset.h"
#include "arrow/dataset/file_parquet.h"
#include "arrow/dataset/rados_utils.h"
#include "arrow/io/api.h"
#include "arrow/ipc/api.h"
#include "parquet/api/reader.h"
#include "parquet/arrow/reader.h"
#include "parquet/file_reader.h"

CLS_VER(1, 0)
CLS_NAME(arrow)

cls_handle_t h_class;
cls_method_handle_t h_scan_op;

class RandomAccessObject : public arrow::io::RandomAccessFile {
 public:
  explicit RandomAccessObject(cls_method_context_t hctx, int64_t file_size) {
    hctx_ = hctx;
    content_length_ = file_size;
    chunks_ = std::vector<ceph::bufferlist*>();
  }

  arrow::Status CheckClosed() const {
    if (closed_) {
      return arrow::Status::Invalid("Operation on closed stream");
    }
    return arrow::Status::OK();
  }

  arrow::Status CheckPosition(int64_t position, const char* action) const {
    if (position < 0) {
      return arrow::Status::Invalid("Cannot ", action, " from negative position");
    }
    if (position > content_length_) {
      return arrow::Status::IOError("Cannot ", action, " past end of file");
    }
    return arrow::Status::OK();
  }

  arrow::Result<int64_t> ReadAt(int64_t position, int64_t nbytes, void* out) { return 0; }

  arrow::Result<std::shared_ptr<arrow::Buffer>> ReadAt(int64_t position, int64_t nbytes) {
    RETURN_NOT_OK(CheckClosed());
    RETURN_NOT_OK(CheckPosition(position, "read"));

    // No need to allocate more than the remaining number of bytes
    nbytes = std::min(nbytes, content_length_ - position);

    if (nbytes > 0) {
      ceph::bufferlist* bl = new ceph::bufferlist();
      cls_cxx_read(hctx_, position, nbytes, bl);
      chunks_.push_back(bl);
      return std::make_shared<arrow::Buffer>((uint8_t*)bl->c_str(), bl->length());
    }
    return std::make_shared<arrow::Buffer>("");
  }

  arrow::Result<std::shared_ptr<arrow::Buffer>> Read(int64_t nbytes) {
    ARROW_ASSIGN_OR_RAISE(auto buffer, ReadAt(pos_, nbytes));
    pos_ += buffer->size();
    return std::move(buffer);
  }

  arrow::Result<int64_t> Read(int64_t nbytes, void* out) {
    ARROW_ASSIGN_OR_RAISE(int64_t bytes_read, ReadAt(pos_, nbytes, out));
    pos_ += bytes_read;
    return bytes_read;
  }

  arrow::Result<int64_t> GetSize() {
    RETURN_NOT_OK(CheckClosed());
    return content_length_;
  }

  arrow::Status Seek(int64_t position) {
    RETURN_NOT_OK(CheckClosed());
    RETURN_NOT_OK(CheckPosition(position, "seek"));

    pos_ = position;
    return arrow::Status::OK();
  }

  arrow::Result<int64_t> Tell() const {
    RETURN_NOT_OK(CheckClosed());
    return pos_;
  }

  arrow::Status Close() {
    closed_ = true;
    for (auto chunk : chunks_) {
      delete chunk;
    }
    return arrow::Status::OK();
  }

  bool closed() const { return closed_; }

 protected:
  cls_method_context_t hctx_;
  bool closed_ = false;
  int64_t pos_ = 0;
  int64_t content_length_ = -1;
  std::vector<ceph::bufferlist*> chunks_;
};

static arrow::Status ScanParquetObject(cls_method_context_t hctx,
                                       arrow::compute::Expression filter,
                                       arrow::compute::Expression partition_expression,
                                       std::shared_ptr<arrow::Schema> projection_schema,
                                       std::shared_ptr<arrow::Schema> dataset_schema,
                                       std::shared_ptr<arrow::Table>& t,
                                       int64_t file_size) {
  auto file = std::make_shared<RandomAccessObject>(hctx, file_size);

  arrow::dataset::FileSource source(file);

  auto format = std::make_shared<arrow::dataset::ParquetFileFormat>();
<<<<<<< HEAD

  auto fragment_scan_options =
      std::make_shared<arrow::dataset::ParquetFragmentScanOptions>();
  fragment_scan_options->enable_parallel_column_conversion = true;
=======
  arrow::dataset::ParquetFileFormat::ReaderOptions reader_options{};
  format->reader_options = reader_options;
>>>>>>> d6a684f9

  ARROW_ASSIGN_OR_RAISE(auto fragment,
                        format->MakeFragment(source, partition_expression));
  auto options = std::make_shared<arrow::dataset::ScanOptions>();
  auto builder =
      std::make_shared<arrow::dataset::ScannerBuilder>(dataset_schema, fragment, options);

  ARROW_RETURN_NOT_OK(builder->Filter(filter));
  ARROW_RETURN_NOT_OK(builder->Project(projection_schema->field_names()));
  ARROW_RETURN_NOT_OK(builder->UseThreads(false));
  ARROW_RETURN_NOT_OK(builder->FragmentScanOptions(fragment_scan_options));

  ARROW_ASSIGN_OR_RAISE(auto scanner, builder->Finish());
  ARROW_ASSIGN_OR_RAISE(auto table, scanner->ToTable());

  t = table;

  ARROW_RETURN_NOT_OK(file->Close());
  return arrow::Status::OK();
}

static int scan_op(cls_method_context_t hctx, ceph::bufferlist* in,
                   ceph::bufferlist* out) {
  // the components required to construct a ParquetFragment.
  arrow::compute::Expression filter;
  arrow::compute::Expression partition_expression;
  std::shared_ptr<arrow::Schema> projection_schema;
  std::shared_ptr<arrow::Schema> dataset_schema;
  int64_t file_size;

  // deserialize the scan request
  if (!arrow::dataset::DeserializeScanRequestFromBufferlist(
           &filter, &partition_expression, &projection_schema, &dataset_schema, file_size,
           *in)
           .ok())
    return -1;

  // scan the parquet object
  std::shared_ptr<arrow::Table> table;
  arrow::Status s =
      ScanParquetObject(hctx, filter, partition_expression, projection_schema,
                        dataset_schema, table, file_size);
  if (!s.ok()) {
    CLS_LOG(0, "error: %s", s.message().c_str());
    return -1;
  }

  // serialize the resultant table to send back to the client
  ceph::bufferlist bl;
  if (!arrow::dataset::SerializeTableToBufferlist(table, bl).ok()) return -1;

  *out = bl;
  return 0;
}

void __cls_init() {
  CLS_LOG(0, "loading cls_arrow");

  cls_register("arrow", &h_class);

  cls_register_cxx_method(h_class, "scan_op", CLS_METHOD_RD, scan_op, &h_scan_op);
}<|MERGE_RESOLUTION|>--- conflicted
+++ resolved
@@ -138,15 +138,8 @@
   arrow::dataset::FileSource source(file);
 
   auto format = std::make_shared<arrow::dataset::ParquetFileFormat>();
-<<<<<<< HEAD
-
-  auto fragment_scan_options =
-      std::make_shared<arrow::dataset::ParquetFragmentScanOptions>();
-  fragment_scan_options->enable_parallel_column_conversion = true;
-=======
   arrow::dataset::ParquetFileFormat::ReaderOptions reader_options{};
   format->reader_options = reader_options;
->>>>>>> d6a684f9
 
   ARROW_ASSIGN_OR_RAISE(auto fragment,
                         format->MakeFragment(source, partition_expression));
