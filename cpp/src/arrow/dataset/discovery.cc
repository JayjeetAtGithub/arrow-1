--- conflicted
+++ resolved
@@ -264,10 +264,6 @@
   for (const auto& info : files_) {
     auto fixed_path = StripPrefixAndFilename(info.path(), options_.partition_base_dir);
     ARROW_ASSIGN_OR_RAISE(auto partition, partitioning->Parse(fixed_path));
-<<<<<<< HEAD
-    ARROW_ASSIGN_OR_RAISE(auto fragment,
-                          format_->MakeFragment({info, fs_}, partition, 1, schema));
-=======
     std::shared_ptr<FileFragment> fragment;
     if (format_->type_name() == "rados-parquet") {
       ARROW_ASSIGN_OR_RAISE(fragment,
@@ -276,7 +272,6 @@
       ARROW_ASSIGN_OR_RAISE(
           fragment, format_->MakeFragment({info, fs_}, partition, false, nullptr));
     }
->>>>>>> 6801f937
     fragments.push_back(fragment);
   }
 
