// Licensed to the Apache Software Foundation (ASF) under one
// or more contributor license agreements.  See the NOTICE file
// distributed with this work for additional information
// regarding copyright ownership.  The ASF licenses this file
// to you under the Apache License, Version 2.0 (the
// "License"); you may not use this file except in compliance
// with the License.  You may obtain a copy of the License at
//
//   http://www.apache.org/licenses/LICENSE-2.0
//
// Unless required by applicable law or agreed to in writing,
// software distributed under the License is distributed on an
// "AS IS" BASIS, WITHOUT WARRANTIES OR CONDITIONS OF ANY
// KIND, either express or implied.  See the License for the
// specific language governing permissions and limitations
// under the License.

#include "arrow/dataset/file_base.h"

#include <algorithm>
#include <deque>
#include <unordered_map>
#include <unordered_set>
#include <vector>

#include "arrow/dataset/dataset_internal.h"
#include "arrow/dataset/forest_internal.h"
#include "arrow/dataset/scanner.h"
#include "arrow/dataset/scanner_internal.h"
#include "arrow/filesystem/filesystem.h"
#include "arrow/filesystem/localfs.h"
#include "arrow/filesystem/path_util.h"
#include "arrow/io/compressed.h"
#include "arrow/io/interfaces.h"
#include "arrow/io/memory.h"
#include "arrow/util/compression.h"
#include "arrow/util/iterator.h"
#include "arrow/util/logging.h"
#include "arrow/util/make_unique.h"
#include "arrow/util/map.h"
#include "arrow/util/mutex.h"
#include "arrow/util/string.h"
#include "arrow/util/task_group.h"
#include "arrow/util/variant.h"

namespace arrow {
namespace dataset {

Result<std::shared_ptr<io::RandomAccessFile>> FileSource::Open() const {
  if (filesystem_) {
    return filesystem_->OpenInputFile(file_info_);
  }

  if (buffer_) {
    return std::make_shared<io::BufferReader>(buffer_);
  }

  return custom_open_();
}

Result<std::shared_ptr<io::InputStream>> FileSource::OpenCompressed(
    util::optional<Compression::type> compression) const {
  ARROW_ASSIGN_OR_RAISE(auto file, Open());
  auto actual_compression = Compression::type::UNCOMPRESSED;
  if (!compression.has_value()) {
    // Guess compression from file extension
    auto extension = fs::internal::GetAbstractPathExtension(path());
    util::string_view file_path(path());
    if (extension == "gz") {
      actual_compression = Compression::type::GZIP;
    } else {
      auto maybe_compression = util::Codec::GetCompressionType(extension);
      if (maybe_compression.ok()) {
        ARROW_ASSIGN_OR_RAISE(actual_compression, maybe_compression);
      }
    }
  } else {
    actual_compression = compression.value();
  }
  if (actual_compression == Compression::type::UNCOMPRESSED) {
    return file;
  }
  ARROW_ASSIGN_OR_RAISE(auto codec, util::Codec::Create(actual_compression));
  return io::CompressedInputStream::Make(codec.get(), std::move(file));
}

Future<util::optional<int64_t>> FileFormat::CountRows(
    const std::shared_ptr<FileFragment>&, compute::Expression,
    const std::shared_ptr<ScanOptions>&) {
  return Future<util::optional<int64_t>>::MakeFinished(util::nullopt);
}

Result<std::shared_ptr<FileFragment>> FileFormat::MakeFragment(
    FileSource source, std::shared_ptr<Schema> physical_schema) {
  return MakeFragment(std::move(source), compute::literal(true),
                      std::move(physical_schema));
}

Result<std::shared_ptr<FileFragment>> FileFormat::MakeFragment(
<<<<<<< HEAD
    FileSource source, compute::Expression partition_expression, int flag,
    std::shared_ptr<Schema> dataset_schema) {
  if (type_name() == "rados-parquet") {
    /// don't create a parquet file fragment, just create a FileFragment..
    return std::shared_ptr<FileFragment>(new FileFragment(
        std::move(source), shared_from_this(), std::move(partition_expression), nullptr,
        std::move(dataset_schema)));
  } else {
    /// whereas here it creates a ParquetFileFragment
    return MakeFragment(std::move(source), std::move(partition_expression), nullptr);
=======
    FileSource source, compute::Expression partition_expression, bool is_dataset_schema,
    std::shared_ptr<Schema> schema) {
  if (is_dataset_schema) {
    return std::shared_ptr<FileFragment>(
        new FileFragment(std::move(source), shared_from_this(),
                         std::move(partition_expression), nullptr, std::move(schema)));
  } else {
    return MakeFragment(std::move(source), std::move(partition_expression), schema);
>>>>>>> 6801f937
  }
}

Result<std::shared_ptr<FileFragment>> FileFormat::MakeFragment(
    FileSource source, compute::Expression partition_expression) {
  return MakeFragment(std::move(source), std::move(partition_expression), nullptr);
}

Result<std::shared_ptr<FileFragment>> FileFormat::MakeFragment(
    FileSource source, compute::Expression partition_expression,
    std::shared_ptr<Schema> physical_schema) {
  return std::shared_ptr<FileFragment>(new FileFragment(
      std::move(source), shared_from_this(), std::move(partition_expression),
      std::move(physical_schema), nullptr));
}

// TODO(ARROW-12355[CSV], ARROW-11772[IPC], ARROW-11843[Parquet]) The following
// implementation of ScanBatchesAsync is both ugly and terribly ineffecient.  Each of the
// formats should provide their own efficient implementation.
Result<RecordBatchGenerator> FileFormat::ScanBatchesAsync(
    const std::shared_ptr<ScanOptions>& scan_options,
    const std::shared_ptr<FileFragment>& file) const {
  ARROW_ASSIGN_OR_RAISE(auto scan_task_it, ScanFile(scan_options, file));
  struct State {
    State(std::shared_ptr<ScanOptions> scan_options, ScanTaskIterator scan_task_it)
        : scan_options(std::move(scan_options)),
          scan_task_it(std::move(scan_task_it)),
          current_rb_it(),
          finished(false) {}

    std::shared_ptr<ScanOptions> scan_options;
    ScanTaskIterator scan_task_it;
    RecordBatchIterator current_rb_it;
    bool finished;
  };
  struct Generator {
    Future<std::shared_ptr<RecordBatch>> operator()() {
      while (!state->finished) {
        if (!state->current_rb_it) {
          RETURN_NOT_OK(PumpScanTask());
          if (state->finished) {
            return AsyncGeneratorEnd<std::shared_ptr<RecordBatch>>();
          }
        }
        ARROW_ASSIGN_OR_RAISE(auto next_batch, state->current_rb_it.Next());
        if (IsIterationEnd(next_batch)) {
          state->current_rb_it = RecordBatchIterator();
        } else {
          return Future<std::shared_ptr<RecordBatch>>::MakeFinished(next_batch);
        }
      }
      return AsyncGeneratorEnd<std::shared_ptr<RecordBatch>>();
    }
    Status PumpScanTask() {
      ARROW_ASSIGN_OR_RAISE(auto next_task, state->scan_task_it.Next());
      if (IsIterationEnd(next_task)) {
        state->finished = true;
      } else {
        ARROW_ASSIGN_OR_RAISE(state->current_rb_it, next_task->Execute());
      }
      return Status::OK();
    }
    std::shared_ptr<State> state;
  };
  return Generator{std::make_shared<State>(scan_options, std::move(scan_task_it))};
}

Result<std::shared_ptr<Schema>> FileFragment::ReadPhysicalSchemaImpl() {
  return format_->Inspect(source_);
}

Result<ScanTaskIterator> FileFragment::Scan(std::shared_ptr<ScanOptions> options) {
  auto self = std::dynamic_pointer_cast<FileFragment>(shared_from_this());
  return format_->ScanFile(options, self);
}

Result<RecordBatchGenerator> FileFragment::ScanBatchesAsync(
    const std::shared_ptr<ScanOptions>& options) {
  auto self = std::dynamic_pointer_cast<FileFragment>(shared_from_this());
  return format_->ScanBatchesAsync(options, self);
}

Future<util::optional<int64_t>> FileFragment::CountRows(
    compute::Expression predicate, const std::shared_ptr<ScanOptions>& options) {
  ARROW_ASSIGN_OR_RAISE(predicate, compute::SimplifyWithGuarantee(std::move(predicate),
                                                                  partition_expression_));
  if (!predicate.IsSatisfiable()) {
    return Future<util::optional<int64_t>>::MakeFinished(0);
  }
  auto self = internal::checked_pointer_cast<FileFragment>(shared_from_this());
  return format()->CountRows(self, std::move(predicate), options);
}

struct FileSystemDataset::FragmentSubtrees {
  // Forest for skipping fragments based on extracted subtree expressions
  Forest forest;
  // fragment indices and subtree expressions in forest order
  std::vector<util::Variant<int, compute::Expression>> fragments_and_subtrees;
};

Result<std::shared_ptr<FileSystemDataset>> FileSystemDataset::Make(
    std::shared_ptr<Schema> schema, compute::Expression root_partition,
    std::shared_ptr<FileFormat> format, std::shared_ptr<fs::FileSystem> filesystem,
    std::vector<std::shared_ptr<FileFragment>> fragments) {
  std::shared_ptr<FileSystemDataset> out(
      new FileSystemDataset(std::move(schema), std::move(root_partition)));
  out->format_ = std::move(format);
  out->filesystem_ = std::move(filesystem);
  out->fragments_ = std::move(fragments);
  out->SetupSubtreePruning();
  return out;
}

Result<std::shared_ptr<Dataset>> FileSystemDataset::ReplaceSchema(
    std::shared_ptr<Schema> schema) const {
  RETURN_NOT_OK(CheckProjectable(*schema_, *schema));
  return Make(std::move(schema), partition_expression_, format_, filesystem_, fragments_);
}

std::vector<std::string> FileSystemDataset::files() const {
  std::vector<std::string> files;

  for (const auto& fragment : fragments_) {
    files.push_back(fragment->source().path());
  }

  return files;
}

std::string FileSystemDataset::ToString() const {
  std::string repr = "FileSystemDataset:";

  if (fragments_.empty()) {
    return repr + " []";
  }

  for (const auto& fragment : fragments_) {
    repr += "\n" + fragment->source().path();

    const auto& partition = fragment->partition_expression();
    if (partition != compute::literal(true)) {
      repr += ": " + partition.ToString();
    }
  }

  return repr;
}

void FileSystemDataset::SetupSubtreePruning() {
  subtrees_ = std::make_shared<FragmentSubtrees>();
  SubtreeImpl impl;

  auto encoded = impl.EncodeFragments(fragments_);

  std::sort(encoded.begin(), encoded.end(),
            [](const SubtreeImpl::Encoded& l, const SubtreeImpl::Encoded& r) {
              const auto cmp = l.partition_expression.compare(r.partition_expression);
              if (cmp != 0) {
                return cmp < 0;
              }
              // Equal partition expressions; sort encodings with fragment indices after
              // encodings without
              return (l.fragment_index ? 1 : 0) < (r.fragment_index ? 1 : 0);
            });

  for (const auto& e : encoded) {
    if (e.fragment_index) {
      subtrees_->fragments_and_subtrees.emplace_back(*e.fragment_index);
    } else {
      subtrees_->fragments_and_subtrees.emplace_back(impl.GetSubtreeExpression(e));
    }
  }

  subtrees_->forest = Forest(static_cast<int>(encoded.size()), [&](int l, int r) {
    if (encoded[l].fragment_index) {
      // Fragment: not an ancestor.
      return false;
    }

    const auto& ancestor = encoded[l].partition_expression;
    const auto& descendant = encoded[r].partition_expression;

    if (descendant.size() >= ancestor.size()) {
      return std::equal(ancestor.begin(), ancestor.end(), descendant.begin());
    }
    return false;
  });
}

Result<FragmentIterator> FileSystemDataset::GetFragmentsImpl(
    compute::Expression predicate) {
  if (predicate == compute::literal(true)) {
    // trivial predicate; skip subtree pruning
    return MakeVectorIterator(FragmentVector(fragments_.begin(), fragments_.end()));
  }

  std::vector<int> fragment_indices;

  std::vector<compute::Expression> predicates{predicate};
  RETURN_NOT_OK(subtrees_->forest.Visit(
      [&](Forest::Ref ref) -> Result<bool> {
        if (auto fragment_index =
                util::get_if<int>(&subtrees_->fragments_and_subtrees[ref.i])) {
          fragment_indices.push_back(*fragment_index);
          return false;
        }

        const auto& subtree_expr =
            util::get<compute::Expression>(subtrees_->fragments_and_subtrees[ref.i]);
        ARROW_ASSIGN_OR_RAISE(auto simplified,
                              SimplifyWithGuarantee(predicates.back(), subtree_expr));

        if (!simplified.IsSatisfiable()) {
          return false;
        }

        predicates.push_back(std::move(simplified));
        return true;
      },
      [&](Forest::Ref ref) { predicates.pop_back(); }));

  std::sort(fragment_indices.begin(), fragment_indices.end());

  FragmentVector fragments(fragment_indices.size());
  std::transform(fragment_indices.begin(), fragment_indices.end(), fragments.begin(),
                 [this](int i) { return fragments_[i]; });

  return MakeVectorIterator(std::move(fragments));
}

Status FileWriter::Write(RecordBatchReader* batches) {
  while (true) {
    ARROW_ASSIGN_OR_RAISE(auto batch, batches->Next());
    if (batch == nullptr) break;
    RETURN_NOT_OK(Write(batch));
  }
  return Status::OK();
}

Status FileWriter::Finish() {
  RETURN_NOT_OK(FinishInternal());
  return destination_->Close();
}

namespace {

constexpr util::string_view kIntegerToken = "{i}";

Status ValidateBasenameTemplate(util::string_view basename_template) {
  if (basename_template.find(fs::internal::kSep) != util::string_view::npos) {
    return Status::Invalid("basename_template contained '/'");
  }
  size_t token_start = basename_template.find(kIntegerToken);
  if (token_start == util::string_view::npos) {
    return Status::Invalid("basename_template did not contain '", kIntegerToken, "'");
  }
  return Status::OK();
}

/// WriteQueue allows batches to be pushed from multiple threads while another thread
/// flushes some to disk.
class WriteQueue {
 public:
  WriteQueue(std::string partition_expression, size_t index,
             std::shared_ptr<Schema> schema)
      : partition_expression_(std::move(partition_expression)),
        index_(index),
        schema_(std::move(schema)) {}

  // Push a batch into the writer's queue of pending writes.
  void Push(std::shared_ptr<RecordBatch> batch) {
    auto push_lock = push_mutex_.Lock();
    pending_.push_back(std::move(batch));
  }

  // Flush all pending batches, or return immediately if another thread is already
  // flushing this queue.
  Status Flush(const FileSystemDatasetWriteOptions& write_options) {
    if (auto writer_lock = writer_mutex_.TryLock()) {
      if (writer_ == nullptr) {
        // FileWriters are opened lazily to avoid blocking access to a scan-wide queue set
        RETURN_NOT_OK(OpenWriter(write_options));
      }

      while (true) {
        std::shared_ptr<RecordBatch> batch;
        {
          auto push_lock = push_mutex_.Lock();
          if (pending_.empty()) {
            // Ensure the writer_lock is released before the push_lock. Otherwise another
            // thread might successfully Push() a batch but then fail to Flush() it since
            // the writer_lock is still held, leaving an unflushed batch in pending_.
            writer_lock.Unlock();
            break;
          }
          batch = std::move(pending_.front());
          pending_.pop_front();
        }
        RETURN_NOT_OK(writer_->Write(batch));
      }
    }
    return Status::OK();
  }

  const std::shared_ptr<FileWriter>& writer() const { return writer_; }

 private:
  Status OpenWriter(const FileSystemDatasetWriteOptions& write_options) {
    auto dir =
        fs::internal::EnsureTrailingSlash(write_options.base_dir) + partition_expression_;

    auto basename = internal::Replace(write_options.basename_template, kIntegerToken,
                                      std::to_string(index_));
    if (!basename) {
      return Status::Invalid("string interpolation of basename template failed");
    }

    auto path = fs::internal::ConcatAbstractPath(dir, *basename);

    RETURN_NOT_OK(write_options.filesystem->CreateDir(dir));
    ARROW_ASSIGN_OR_RAISE(auto destination,
                          write_options.filesystem->OpenOutputStream(path));

    ARROW_ASSIGN_OR_RAISE(
        writer_, write_options.format()->MakeWriter(std::move(destination), schema_,
                                                    write_options.file_write_options));
    return Status::OK();
  }

  util::Mutex writer_mutex_;
  std::shared_ptr<FileWriter> writer_;

  util::Mutex push_mutex_;
  std::deque<std::shared_ptr<RecordBatch>> pending_;

  // The (formatted) partition expression to which this queue corresponds
  std::string partition_expression_;

  size_t index_;

  std::shared_ptr<Schema> schema_;
};

struct WriteState {
  explicit WriteState(FileSystemDatasetWriteOptions write_options)
      : write_options(std::move(write_options)) {}

  FileSystemDatasetWriteOptions write_options;
  util::Mutex mutex;
  std::unordered_map<std::string, std::unique_ptr<WriteQueue>> queues;
};

Status WriteNextBatch(WriteState& state, const std::shared_ptr<Fragment>& fragment,
                      std::shared_ptr<RecordBatch> batch) {
  ARROW_ASSIGN_OR_RAISE(auto groups, state.write_options.partitioning->Partition(batch));
  batch.reset();  // drop to hopefully conserve memory

  if (groups.batches.size() > static_cast<size_t>(state.write_options.max_partitions)) {
    return Status::Invalid("Fragment would be written into ", groups.batches.size(),
                           " partitions. This exceeds the maximum of ",
                           state.write_options.max_partitions);
  }

  std::unordered_set<WriteQueue*> need_flushed;
  for (size_t i = 0; i < groups.batches.size(); ++i) {
    auto partition_expression =
        and_(std::move(groups.expressions[i]), fragment->partition_expression());
    auto batch = std::move(groups.batches[i]);

    ARROW_ASSIGN_OR_RAISE(auto part,
                          state.write_options.partitioning->Format(partition_expression));

    WriteQueue* queue;
    {
      // lookup the queue to which batch should be appended
      auto queues_lock = state.mutex.Lock();

      queue = internal::GetOrInsertGenerated(
                  &state.queues, std::move(part),
                  [&](const std::string& emplaced_part) {
                    // lookup in `queues` also failed,
                    // generate a new WriteQueue
                    size_t queue_index = state.queues.size() - 1;

                    return internal::make_unique<WriteQueue>(emplaced_part, queue_index,
                                                             batch->schema());
                  })
                  ->second.get();
    }

    queue->Push(std::move(batch));
    need_flushed.insert(queue);
  }

  // flush all touched WriteQueues
  for (auto queue : need_flushed) {
    RETURN_NOT_OK(queue->Flush(state.write_options));
  }
  return Status::OK();
}

Status WriteInternal(const ScanOptions& scan_options, WriteState& state,
                     ScanTaskVector scan_tasks) {
  // Store a mapping from partitions (represened by their formatted partition expressions)
  // to a WriteQueue which flushes batches into that partition's output file. In principle
  // any thread could produce a batch for any partition, so each task alternates between
  // pushing batches and flushing them to disk.
  auto task_group = scan_options.TaskGroup();

  for (const auto& scan_task : scan_tasks) {
    task_group->Append([&, scan_task] {
      std::function<Status(std::shared_ptr<RecordBatch>)> visitor =
          [&](std::shared_ptr<RecordBatch> batch) {
            return WriteNextBatch(state, scan_task->fragment(), std::move(batch));
          };
      return internal::RunSynchronously<Future<>>(
          [&](internal::Executor* executor) {
            return scan_task->SafeVisit(executor, visitor);
          },
          /*use_threads=*/false);
    });
  }
  return task_group->Finish();
}

}  // namespace

Status FileSystemDataset::Write(const FileSystemDatasetWriteOptions& write_options,
                                std::shared_ptr<Scanner> scanner) {
  RETURN_NOT_OK(ValidateBasenameTemplate(write_options.basename_template));

  // Things we'll un-lazy for the sake of simplicity, with the tradeoff they represent:
  //
  // - Fragment iteration. Keeping this lazy would allow us to start partitioning/writing
  //   any fragments we have before waiting for discovery to complete. This isn't
  //   currently implemented for FileSystemDataset anyway: ARROW-8613
  //
  // - ScanTask iteration. Keeping this lazy would save some unnecessary blocking when
  //   writing Fragments which produce scan tasks slowly. No Fragments do this.
  //
  // NB: neither of these will have any impact whatsoever on the common case of writing
  //     an in-memory table to disk.

#if defined(__GNUC__) || defined(__clang__)
#pragma GCC diagnostic push
#pragma GCC diagnostic ignored "-Wdeprecated-declarations"
#elif defined(_MSC_VER)
#pragma warning(push)
#pragma warning(disable : 4996)
#endif

  // TODO: (ARROW-11782/ARROW-12288) Remove calls to Scan()
  ARROW_ASSIGN_OR_RAISE(auto scan_task_it, scanner->Scan());
  ARROW_ASSIGN_OR_RAISE(ScanTaskVector scan_tasks, scan_task_it.ToVector());

#if defined(__GNUC__) || defined(__clang__)
#pragma GCC diagnostic pop
#elif defined(_MSC_VER)
#pragma warning(pop)
#endif

  WriteState state(write_options);
  RETURN_NOT_OK(WriteInternal(*scanner->options(), state, std::move(scan_tasks)));

  auto task_group = scanner->options()->TaskGroup();
  for (const auto& part_queue : state.queues) {
    task_group->Append([&] { return part_queue.second->writer()->Finish(); });
  }
  return task_group->Finish();
}

}  // namespace dataset
}  // namespace arrow<|MERGE_RESOLUTION|>--- conflicted
+++ resolved
@@ -97,18 +97,6 @@
 }
 
 Result<std::shared_ptr<FileFragment>> FileFormat::MakeFragment(
-<<<<<<< HEAD
-    FileSource source, compute::Expression partition_expression, int flag,
-    std::shared_ptr<Schema> dataset_schema) {
-  if (type_name() == "rados-parquet") {
-    /// don't create a parquet file fragment, just create a FileFragment..
-    return std::shared_ptr<FileFragment>(new FileFragment(
-        std::move(source), shared_from_this(), std::move(partition_expression), nullptr,
-        std::move(dataset_schema)));
-  } else {
-    /// whereas here it creates a ParquetFileFragment
-    return MakeFragment(std::move(source), std::move(partition_expression), nullptr);
-=======
     FileSource source, compute::Expression partition_expression, bool is_dataset_schema,
     std::shared_ptr<Schema> schema) {
   if (is_dataset_schema) {
@@ -117,7 +105,6 @@
                          std::move(partition_expression), nullptr, std::move(schema)));
   } else {
     return MakeFragment(std::move(source), std::move(partition_expression), schema);
->>>>>>> 6801f937
   }
 }
 
