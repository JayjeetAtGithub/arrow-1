// Licensed to the Apache Software Foundation (ASF) under one
// or more contributor license agreements.  See the NOTICE file
// distributed with this work for additional information
// regarding copyright ownership.  The ASF licenses this file
// to you under the Apache License, Version 2.0 (the
// "License"); you may not use this file except in compliance
// with the License.  You may obtain a copy of the License at
//
//   http://www.apache.org/licenses/LICENSE-2.0
//
// Unless required by applicable law or agreed to in writing,
// software distributed under the License is distributed on an
// "AS IS" BASIS, WITHOUT WARRANTIES OR CONDITIONS OF ANY
// KIND, either express or implied.  See the License for the
// specific language governing permissions and limitations
// under the License.

// This API is EXPERIMENTAL.

#pragma once

#include <functional>
#include <memory>
#include <string>
#include <utility>
#include <vector>

#include "arrow/buffer.h"
#include "arrow/dataset/dataset.h"
#include "arrow/dataset/partition.h"
#include "arrow/dataset/scanner.h"
#include "arrow/dataset/type_fwd.h"
#include "arrow/dataset/visibility.h"
#include "arrow/filesystem/filesystem.h"
#include "arrow/io/file.h"
#include "arrow/util/compression.h"

namespace arrow {

namespace dataset {

/// \defgroup dataset-filesystem File system datasets
///
/// @{

/// \brief The path and filesystem where an actual file is located or a buffer which can
/// be read like a file
class ARROW_DS_EXPORT FileSource {
 public:
  FileSource(std::string path, std::shared_ptr<fs::FileSystem> filesystem,
             Compression::type compression = Compression::UNCOMPRESSED)
      : file_info_(std::move(path)),
        filesystem_(std::move(filesystem)),
        compression_(compression) {}

  FileSource(fs::FileInfo info, std::shared_ptr<fs::FileSystem> filesystem,
             Compression::type compression = Compression::UNCOMPRESSED)
      : file_info_(std::move(info)),
        filesystem_(std::move(filesystem)),
        compression_(compression) {}

  explicit FileSource(std::shared_ptr<Buffer> buffer,
                      Compression::type compression = Compression::UNCOMPRESSED)
      : buffer_(std::move(buffer)), compression_(compression) {}

  using CustomOpen = std::function<Result<std::shared_ptr<io::RandomAccessFile>>()>;
  explicit FileSource(CustomOpen open) : custom_open_(std::move(open)) {}

  using CustomOpenWithCompression =
      std::function<Result<std::shared_ptr<io::RandomAccessFile>>(Compression::type)>;
  explicit FileSource(CustomOpenWithCompression open_with_compression,
                      Compression::type compression = Compression::UNCOMPRESSED)
      : custom_open_(std::bind(std::move(open_with_compression), compression)),
        compression_(compression) {}

  explicit FileSource(std::shared_ptr<io::RandomAccessFile> file,
                      Compression::type compression = Compression::UNCOMPRESSED)
      : custom_open_([=] { return ToResult(file); }), compression_(compression) {}

  FileSource() : custom_open_(CustomOpen{&InvalidOpen}) {}

  static std::vector<FileSource> FromPaths(const std::shared_ptr<fs::FileSystem>& fs,
                                           std::vector<std::string> paths) {
    std::vector<FileSource> sources;
    for (auto&& path : paths) {
      sources.emplace_back(std::move(path), fs);
    }
    return sources;
  }

  /// \brief Return the type of raw compression on the file, if any.
  Compression::type compression() const { return compression_; }

  /// \brief Return the file path, if any. Only valid when file source wraps a path.
  const std::string& path() const {
    static std::string buffer_path = "<Buffer>";
    static std::string custom_open_path = "<Buffer>";
    return filesystem_ ? file_info_.path() : buffer_ ? buffer_path : custom_open_path;
  }

  /// \brief Return the filesystem, if any. Otherwise returns nullptr
  const std::shared_ptr<fs::FileSystem>& filesystem() const { return filesystem_; }

  /// \brief Return the buffer containing the file, if any. Otherwise returns nullptr
  const std::shared_ptr<Buffer>& buffer() const { return buffer_; }

  /// \brief Get a RandomAccessFile which views this file source
  Result<std::shared_ptr<io::RandomAccessFile>> Open() const;

  /// \brief Get an InputStream which views this file source (and decompresses if needed)
  /// \param[in] compression If nullopt, guess the compression scheme from the
  ///     filename, else decompress with the given codec
  Result<std::shared_ptr<io::InputStream>> OpenCompressed(
      util::optional<Compression::type> compression = util::nullopt) const;

 private:
  static Result<std::shared_ptr<io::RandomAccessFile>> InvalidOpen() {
    return Status::Invalid("Called Open() on an uninitialized FileSource");
  }

  fs::FileInfo file_info_;
  std::shared_ptr<fs::FileSystem> filesystem_;
  std::shared_ptr<Buffer> buffer_;
  CustomOpen custom_open_;
  Compression::type compression_ = Compression::UNCOMPRESSED;
};

/// \brief Base class for file format implementation
class ARROW_DS_EXPORT FileFormat : public std::enable_shared_from_this<FileFormat> {
 public:
  /// Options affecting how this format is scanned.
  ///
  /// The options here can be overridden at scan time.
  std::shared_ptr<FragmentScanOptions> default_fragment_scan_options;

  virtual ~FileFormat() = default;

  /// \brief The name identifying the kind of file format
  virtual std::string type_name() const = 0;

  /// \brief Return true if fragments of this format can benefit from parallel scanning.
  virtual bool splittable() const { return false; } //TODO Sebastiaan:  Might remove

  virtual bool Equals(const FileFormat& other) const = 0;

  /// \brief Indicate if the FileSource is supported/readable by this format.
  virtual Result<bool> IsSupported(const FileSource& source) const = 0;

  /// \brief Return the schema of the file if possible.
  virtual Result<std::shared_ptr<Schema>> Inspect(const FileSource& source) const = 0;

  /// \brief Open a FileFragment for scanning.
  /// May populate lazy properties of the FileFragment.
  virtual Result<ScanTaskIterator> ScanFile(
      const std::shared_ptr<ScanOptions>& options,
      const std::shared_ptr<FileFragment>& file) const = 0;

  virtual Result<RecordBatchGenerator> ScanBatchesAsync(
      const std::shared_ptr<ScanOptions>& options,
      const std::shared_ptr<FileFragment>& file) const;
  virtual Future<util::optional<int64_t>> CountRows(
      const std::shared_ptr<FileFragment>& file, compute::Expression predicate,
      const std::shared_ptr<ScanOptions>& options);

  /// \brief Open a fragment
  virtual Result<std::shared_ptr<FileFragment>> MakeFragment(
      FileSource source, compute::Expression partition_expression,
      std::shared_ptr<Schema> physical_schema);

  /// \brief Create a FileFragment for a FileSource.
  Result<std::shared_ptr<FileFragment>> MakeFragment(
      FileSource source, compute::Expression partition_expression);

  /// \brief Create a FileFragment for a FileSource.
  Result<std::shared_ptr<FileFragment>> MakeFragment(
<<<<<<< HEAD
      FileSource source, compute::Expression partition_expression, int flag,
      std::shared_ptr<Schema> dataset_schema);
=======
      FileSource source, compute::Expression partition_expression, bool is_dataset_schema,
      std::shared_ptr<Schema> schema);
>>>>>>> 6801f937

  Result<std::shared_ptr<FileFragment>> MakeFragment(
      FileSource source, std::shared_ptr<Schema> physical_schema = NULLPTR);

  /// \brief Create a writer for this format.
  virtual Result<std::shared_ptr<FileWriter>> MakeWriter(
      std::shared_ptr<io::OutputStream> destination, std::shared_ptr<Schema> schema,
      std::shared_ptr<FileWriteOptions> options) const = 0;

  /// \brief Get default write options for this format.
  virtual std::shared_ptr<FileWriteOptions> DefaultWriteOptions() = 0;
};

/// \brief A Fragment that is stored in a file with a known format
class ARROW_DS_EXPORT FileFragment : public Fragment {
 public:
  Result<ScanTaskIterator> Scan(std::shared_ptr<ScanOptions> options) override;
  Result<RecordBatchGenerator> ScanBatchesAsync(
      const std::shared_ptr<ScanOptions>& options) override;
  Future<util::optional<int64_t>> CountRows(
      compute::Expression predicate,
      const std::shared_ptr<ScanOptions>& options) override;

  std::string type_name() const override { return format_->type_name(); }
  std::string ToString() const override { return source_.path(); };
//  bool splittable() const override { return format_->splittable(); } // TODO Sebastiaan: Need splittable properties?

  const FileSource& source() const { return source_; }
  const std::shared_ptr<FileFormat>& format() const { return format_; }

  const std::shared_ptr<Schema>& dataset_schema() const { return dataset_schema_; }

 protected:
  FileFragment(FileSource source, std::shared_ptr<FileFormat> format,
               compute::Expression partition_expression,
               std::shared_ptr<Schema> physical_schema,
               std::shared_ptr<Schema> dataset_schema)
      : Fragment(std::move(partition_expression), std::move(physical_schema)),
        source_(std::move(source)),
        format_(std::move(format)),
        dataset_schema_(std::move(dataset_schema)) {}

  Result<std::shared_ptr<Schema>> ReadPhysicalSchemaImpl() override;

  FileSource source_;
  std::shared_ptr<FileFormat> format_;
  std::shared_ptr<Schema> dataset_schema_;

  friend class FileFormat;
};

/// \brief A Dataset of FileFragments.
///
/// A FileSystemDataset is composed of one or more FileFragment. The fragments
/// are independent and don't need to share the same format and/or filesystem.
class ARROW_DS_EXPORT FileSystemDataset : public Dataset {
 public:
  /// \brief Create a FileSystemDataset.
  ///
  /// \param[in] schema the schema of the dataset
  /// \param[in] root_partition the partition expression of the dataset
  /// \param[in] format the format of each FileFragment.
  /// \param[in] filesystem the filesystem of each FileFragment, or nullptr if the
  ///            fragments wrap buffers.
  /// \param[in] fragments list of fragments to create the dataset from.
  ///
  /// Note that fragments wrapping files resident in differing filesystems are not
  /// permitted; to work with multiple filesystems use a UnionDataset.
  ///
  /// \return A constructed dataset.
  static Result<std::shared_ptr<FileSystemDataset>> Make(
      std::shared_ptr<Schema> schema, compute::Expression root_partition,
      std::shared_ptr<FileFormat> format, std::shared_ptr<fs::FileSystem> filesystem,
      std::vector<std::shared_ptr<FileFragment>> fragments);

  /// \brief Write a dataset.
  static Status Write(const FileSystemDatasetWriteOptions& write_options,
                      std::shared_ptr<Scanner> scanner);

  /// \brief Return the type name of the dataset.
  std::string type_name() const override { return "filesystem"; }

  /// \brief Replace the schema of the dataset.
  Result<std::shared_ptr<Dataset>> ReplaceSchema(
      std::shared_ptr<Schema> schema) const override;

  /// \brief Return the path of files.
  std::vector<std::string> files() const;

  /// \brief Return the format.
  const std::shared_ptr<FileFormat>& format() const { return format_; }

  /// \brief Return the filesystem. May be nullptr if the fragments wrap buffers.
  const std::shared_ptr<fs::FileSystem>& filesystem() const { return filesystem_; }

  std::string ToString() const;

 protected:
  struct FragmentSubtrees;

  explicit FileSystemDataset(std::shared_ptr<Schema> schema)
      : Dataset(std::move(schema)) {}

  FileSystemDataset(std::shared_ptr<Schema> schema,
                    compute::Expression partition_expression)
      : Dataset(std::move(schema), partition_expression) {}

  Result<FragmentIterator> GetFragmentsImpl(compute::Expression predicate) override;

  void SetupSubtreePruning();

  std::shared_ptr<FileFormat> format_;
  std::shared_ptr<fs::FileSystem> filesystem_;
  std::vector<std::shared_ptr<FileFragment>> fragments_;

  std::shared_ptr<FragmentSubtrees> subtrees_;
};

/// \brief Options for writing a file of this format.
class ARROW_DS_EXPORT FileWriteOptions {
 public:
  virtual ~FileWriteOptions() = default;

  const std::shared_ptr<FileFormat>& format() const { return format_; }

  std::string type_name() const { return format_->type_name(); }

 protected:
  explicit FileWriteOptions(std::shared_ptr<FileFormat> format)
      : format_(std::move(format)) {}

  std::shared_ptr<FileFormat> format_;
};

/// \brief A writer for this format.
class ARROW_DS_EXPORT FileWriter {
 public:
  virtual ~FileWriter() = default;

  /// \brief Write the given batch.
  virtual Status Write(const std::shared_ptr<RecordBatch>& batch) = 0;

  /// \brief Write all batches from the reader.
  Status Write(RecordBatchReader* batches);

  /// \brief Indicate that writing is done.
  virtual Status Finish();

  const std::shared_ptr<FileFormat>& format() const { return options_->format(); }
  const std::shared_ptr<Schema>& schema() const { return schema_; }
  const std::shared_ptr<FileWriteOptions>& options() const { return options_; }

 protected:
  FileWriter(std::shared_ptr<Schema> schema, std::shared_ptr<FileWriteOptions> options,
             std::shared_ptr<io::OutputStream> destination)
      : schema_(std::move(schema)),
        options_(std::move(options)),
        destination_(destination) {}

  virtual Status FinishInternal() = 0;

  std::shared_ptr<Schema> schema_;
  std::shared_ptr<FileWriteOptions> options_;
  std::shared_ptr<io::OutputStream> destination_;
};

/// \brief Options for writing a dataset.
struct ARROW_DS_EXPORT FileSystemDatasetWriteOptions {
  /// Options for individual fragment writing.
  std::shared_ptr<FileWriteOptions> file_write_options;

  /// FileSystem into which a dataset will be written.
  std::shared_ptr<fs::FileSystem> filesystem;

  /// Root directory into which the dataset will be written.
  std::string base_dir;

  /// Partitioning used to generate fragment paths.
  std::shared_ptr<Partitioning> partitioning;

  /// Maximum number of partitions any batch may be written into, default is 1K.
  int max_partitions = 1024;

  /// Template string used to generate fragment basenames.
  /// {i} will be replaced by an auto incremented integer.
  std::string basename_template;

  const std::shared_ptr<FileFormat>& format() const {
    return file_write_options->format();
  }
};

/// @}

}  // namespace dataset
}  // namespace arrow<|MERGE_RESOLUTION|>--- conflicted
+++ resolved
@@ -173,13 +173,8 @@
 
   /// \brief Create a FileFragment for a FileSource.
   Result<std::shared_ptr<FileFragment>> MakeFragment(
-<<<<<<< HEAD
-      FileSource source, compute::Expression partition_expression, int flag,
-      std::shared_ptr<Schema> dataset_schema);
-=======
       FileSource source, compute::Expression partition_expression, bool is_dataset_schema,
       std::shared_ptr<Schema> schema);
->>>>>>> 6801f937
 
   Result<std::shared_ptr<FileFragment>> MakeFragment(
       FileSource source, std::shared_ptr<Schema> physical_schema = NULLPTR);
