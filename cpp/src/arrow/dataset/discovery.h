// Licensed to the Apache Software Foundation (ASF) under one
// or more contributor license agreements.  See the NOTICE file
// distributed with this work for additional information
// regarding copyright ownership.  The ASF licenses this file
// to you under the Apache License, Version 2.0 (the
// "License"); you may not use this file except in compliance
// with the License.  You may obtain a copy of the License at
//
//   http://www.apache.org/licenses/LICENSE-2.0
//
// Unless required by applicable law or agreed to in writing,
// software distributed under the License is distributed on an
// "AS IS" BASIS, WITHOUT WARRANTIES OR CONDITIONS OF ANY
// KIND, either express or implied.  See the License for the
// specific language governing permissions and limitations
// under the License.

/// Logic for automatically determining the structure of multi-file
/// dataset with possible partitioning according to available
/// partitioning

// This API is EXPERIMENTAL.

#pragma once

#include <memory>
#include <string>
#include <vector>

#include "arrow/dataset/partition.h"
#include "arrow/dataset/type_fwd.h"
#include "arrow/dataset/visibility.h"
#include "arrow/filesystem/type_fwd.h"
#include "arrow/result.h"
#include "arrow/util/macros.h"
#include "arrow/util/variant.h"

namespace arrow {
namespace dataset {

/// \defgroup dataset-discovery Discovery API
///
/// @{

struct InspectOptions {
  /// See `fragments` property.
  static constexpr int kInspectAllFragments = -1;

  /// Indicate how many fragments should be inspected to infer the unified dataset
  /// schema. Limiting the number of fragments accessed improves the latency of
  /// the discovery process when dealing with a high number of fragments and/or
  /// high latency file systems.
  ///
  /// The default value of `1` inspects the schema of the first (in no particular
  /// order) fragment only. If the dataset has a uniform schema for all fragments,
  /// this default is the optimal value. In order to inspect all fragments and
  /// robustly unify their potentially varying schemas, set this option to
  /// `kInspectAllFragments`. A value of `0` disables inspection of fragments
  /// altogether so only the partitioning schema will be inspected.
  int fragments = 1;
};

struct FinishOptions {
  /// Finalize the dataset with this given schema. If the schema is not
  /// provided, infer the schema via the Inspect, see the `inspect_options`
  /// property.
  std::shared_ptr<Schema> schema = NULLPTR;

  /// If the schema is not provided, it will be discovered by passing the
  /// following options to `DatasetDiscovery::Inspect`.
  InspectOptions inspect_options{};

  /// Indicate if the given Schema (when specified), should be validated against
  /// the fragments' schemas. `inspect_options` will control how many fragments
  /// are checked.
  bool validate_fragments = false;
};

/// \brief DatasetFactory provides a way to inspect/discover a Dataset's expected
/// schema before materializing said Dataset.
class ARROW_DS_EXPORT DatasetFactory {
 public:
  /// \brief Get the schemas of the Fragments and Partitioning.
  virtual Result<std::vector<std::shared_ptr<Schema>>> InspectSchemas(
      InspectOptions options) = 0;

  /// \brief Get unified schema for the resulting Dataset.
  Result<std::shared_ptr<Schema>> Inspect(InspectOptions options = {});

  /// \brief Create a Dataset
  Result<std::shared_ptr<Dataset>> Finish();
  /// \brief Create a Dataset with the given schema (see \a InspectOptions::schema)
  Result<std::shared_ptr<Dataset>> Finish(std::shared_ptr<Schema> schema);
  /// \brief Create a Dataset with the given options
  virtual Result<std::shared_ptr<Dataset>> Finish(FinishOptions options) = 0;

  /// \brief Optional root partition for the resulting Dataset.
  const compute::Expression& root_partition() const { return root_partition_; }
  /// \brief Set the root partition for the resulting Dataset.
  Status SetRootPartition(compute::Expression partition) {
    root_partition_ = std::move(partition);
    return Status::OK();
  }

  virtual ~DatasetFactory() = default;

 protected:
  DatasetFactory();

  compute::Expression root_partition_;
};

/// @}

/// \brief DatasetFactory provides a way to inspect/discover a Dataset's
/// expected schema before materialization.
/// \ingroup dataset-implementations
class ARROW_DS_EXPORT UnionDatasetFactory : public DatasetFactory {
 public:
  static Result<std::shared_ptr<DatasetFactory>> Make(
      std::vector<std::shared_ptr<DatasetFactory>> factories);

  /// \brief Return the list of child DatasetFactory
  const std::vector<std::shared_ptr<DatasetFactory>>& factories() const {
    return factories_;
  }

  /// \brief Get the schemas of the Datasets.
  ///
  /// Instead of applying options globally, it applies at each child factory.
  /// This will not respect `options.fragments` exactly, but will respect the
  /// spirit of peeking the first fragments or all of them.
  Result<std::vector<std::shared_ptr<Schema>>> InspectSchemas(
      InspectOptions options) override;

  /// \brief Create a Dataset.
  Result<std::shared_ptr<Dataset>> Finish(FinishOptions options) override;

 protected:
  explicit UnionDatasetFactory(std::vector<std::shared_ptr<DatasetFactory>> factories);

  std::vector<std::shared_ptr<DatasetFactory>> factories_;
};

/// \ingroup dataset-filesystem
struct FileSystemFactoryOptions {
  /// Either an explicit Partitioning or a PartitioningFactory to discover one.
  ///
  /// If a factory is provided, it will be used to infer a schema for partition fields
  /// based on file and directory paths then construct a Partitioning. The default
  /// is a Partitioning which will yield no partition information.
  ///
  /// The (explicit or discovered) partitioning will be applied to discovered files
  /// and the resulting partition information embedded in the Dataset.
  PartitioningOrFactory partitioning{Partitioning::Default()};

  /// For the purposes of applying the partitioning, paths will be stripped
  /// of the partition_base_dir. Files not matching the partition_base_dir
  /// prefix will be skipped for partition discovery. The ignored files will still
  /// be part of the Dataset, but will not have partition information.
  ///
  /// Example:
  /// partition_base_dir = "/dataset";
  ///
  /// - "/dataset/US/sales.csv" -> "US/sales.csv" will be given to the partitioning
  ///
  /// - "/home/john/late_sales.csv" -> Will be ignored for partition discovery.
  ///
  /// This is useful for partitioning which parses directory when ordering
  /// is important, e.g. DirectoryPartitioning.
  std::string partition_base_dir;

  /// Invalid files (via selector or explicitly) will be excluded by checking
  /// with the FileFormat::IsSupported method.  This will incur IO for each files
  /// in a serial and single threaded fashion. Disabling this feature will skip the
  /// IO, but unsupported files may be present in the Dataset
  /// (resulting in an error at scan time).
  bool exclude_invalid_files = false;

  /// When discovering from a Selector (and not from an explicit file list), ignore
  /// files and directories matching any of these prefixes.
  ///
  /// Example (with selector = "/dataset/**"):
  /// selector_ignore_prefixes = {"_", ".DS_STORE" };
  ///
  /// - "/dataset/data.csv" -> not ignored
  /// - "/dataset/_metadata" -> ignored
  /// - "/dataset/.DS_STORE" -> ignored
  /// - "/dataset/_hidden/dat" -> ignored
  /// - "/dataset/nested/.DS_STORE" -> ignored
  std::vector<std::string> selector_ignore_prefixes = {
      ".",
      "_",
  };
};

/// \brief FileSystemDatasetFactory creates a Dataset from a vector of
/// fs::FileInfo or a fs::FileSelector.
/// \ingroup dataset-filesystem
class ARROW_DS_EXPORT FileSystemDatasetFactory : public DatasetFactory {
 public:
  /// \brief Build a FileSystemDatasetFactory from an explicit list of
  /// paths.
  ///
  /// \param[in] filesystem passed to FileSystemDataset
  /// \param[in] paths passed to FileSystemDataset
  /// \param[in] format passed to FileSystemDataset
  /// \param[in] options see FileSystemFactoryOptions for more information.
  static Result<std::shared_ptr<DatasetFactory>> Make(
      std::shared_ptr<fs::FileSystem> filesystem, const std::vector<std::string>& paths,
      std::shared_ptr<FileFormat> format, FileSystemFactoryOptions options);

  /// \brief Build a FileSystemDatasetFactory from a fs::FileSelector.
  ///
  /// The selector will expand to a vector of FileInfo. The expansion/crawling
  /// is performed in this function call. Thus, the finalized Dataset is
  /// working with a snapshot of the filesystem.
  //
  /// If options.partition_base_dir is not provided, it will be overwritten
  /// with selector.base_dir.
  ///
  /// \param[in] filesystem passed to FileSystemDataset
  /// \param[in] selector used to crawl and search files
  /// \param[in] format passed to FileSystemDataset
  /// \param[in] options see FileSystemFactoryOptions for more information.
  static Result<std::shared_ptr<DatasetFactory>> Make(
      std::shared_ptr<fs::FileSystem> filesystem, fs::FileSelector selector,
      std::shared_ptr<FileFormat> format, FileSystemFactoryOptions options);

<<<<<<< HEAD
/// \brief Build a FileSystemDatasetFactory from an uri including filesystem
/// information.
///
/// \param[in] uri passed to FileSystemDataset
/// \param[in] format passed to FileSystemDataset
/// \param[in] options see FileSystemFactoryOptions for more information.
=======
  /// \brief Build a FileSystemDatasetFactory from an uri including filesystem
  /// information.
  ///
  /// \param[in] uri passed to FileSystemDataset
  /// \param[in] format passed to FileSystemDataset
  /// \param[in] options see FileSystemFactoryOptions for more information.
>>>>>>> f17552f7
  static Result<std::shared_ptr<DatasetFactory>> Make(std::string uri,
                                                      std::shared_ptr<FileFormat> format,
                                                      FileSystemFactoryOptions options);

  Result<std::vector<std::shared_ptr<Schema>>> InspectSchemas(
      InspectOptions options) override;

  Result<std::shared_ptr<Dataset>> Finish(FinishOptions options) override;

 protected:
  static Result<std::shared_ptr<DatasetFactory>> Make(
      std::shared_ptr<fs::FileSystem> filesystem, const std::vector<fs::FileInfo>& files,
      std::shared_ptr<FileFormat> format, FileSystemFactoryOptions options);

  FileSystemDatasetFactory(std::vector<fs::FileInfo> files,
                           std::shared_ptr<fs::FileSystem> filesystem,
                           std::shared_ptr<FileFormat> format,
                           FileSystemFactoryOptions options);

  Result<std::shared_ptr<Schema>> PartitionSchema();

  std::vector<fs::FileInfo> files_;
  std::shared_ptr<fs::FileSystem> fs_;
  std::shared_ptr<FileFormat> format_;
  FileSystemFactoryOptions options_;
};

}  // namespace dataset
}  // namespace arrow<|MERGE_RESOLUTION|>--- conflicted
+++ resolved
@@ -227,21 +227,12 @@
       std::shared_ptr<fs::FileSystem> filesystem, fs::FileSelector selector,
       std::shared_ptr<FileFormat> format, FileSystemFactoryOptions options);
 
-<<<<<<< HEAD
-/// \brief Build a FileSystemDatasetFactory from an uri including filesystem
-/// information.
-///
-/// \param[in] uri passed to FileSystemDataset
-/// \param[in] format passed to FileSystemDataset
-/// \param[in] options see FileSystemFactoryOptions for more information.
-=======
   /// \brief Build a FileSystemDatasetFactory from an uri including filesystem
   /// information.
   ///
   /// \param[in] uri passed to FileSystemDataset
   /// \param[in] format passed to FileSystemDataset
   /// \param[in] options see FileSystemFactoryOptions for more information.
->>>>>>> f17552f7
   static Result<std::shared_ptr<DatasetFactory>> Make(std::string uri,
                                                       std::shared_ptr<FileFormat> format,
                                                       FileSystemFactoryOptions options);
