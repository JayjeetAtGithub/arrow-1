// Licensed to the Apache Software Foundation (ASF) under one
// or more contributor license agreements.  See the NOTICE file
// distributed with this work for additional information
// regarding copyright ownership.  The ASF licenses this file
// to you under the Apache License, Version 2.0 (the
// "License"); you may not use this file except in compliance
// with the License.  You may obtain a copy of the License at
//
//   http://www.apache.org/licenses/LICENSE-2.0
//
// Unless required by applicable law or agreed to in writing,
// software distributed under the License is distributed on an
// "AS IS" BASIS, WITHOUT WARRANTIES OR CONDITIONS OF ANY
// KIND, either express or implied.  See the License for the
// specific language governing permissions and limitations
// under the License.
#include "arrow/dataset/file_rados_parquet.h"

#include "arrow/api.h"
#include "arrow/dataset/dataset_internal.h"
#include "arrow/dataset/expression.h"
#include "arrow/dataset/file_base.h"
#include "arrow/filesystem/filesystem.h"
#include "arrow/filesystem/path_util.h"
#include "arrow/filesystem/util_internal.h"
#include "arrow/util/checked_cast.h"
#include "arrow/util/iterator.h"
#include "parquet/arrow/reader.h"
#include "parquet/file_reader.h"

namespace arrow {
namespace dataset {

class RadosParquetScanTask : public ScanTask {
 public:
  RadosParquetScanTask(std::shared_ptr<ScanOptions> options,
                       std::shared_ptr<ScanContext> context, FileSource source,
                       std::shared_ptr<DirectObjectAccess> doa)
      : ScanTask(std::move(options), std::move(context)),
        source_(std::move(source)),
        doa_(std::move(doa)) {}

  Result<RecordBatchIterator> Execute() override {
    ceph::bufferlist* in = new ceph::bufferlist();
    ceph::bufferlist* out = new ceph::bufferlist();

    Status s;
    struct stat st {};
    s = doa_->Stat(source_.path(), st);
    if (!s.ok()) {
      return Status::Invalid(s.message());
    }

    ARROW_RETURN_NOT_OK(SerializeScanRequestToBufferlist(
        options_->filter, options_->partition_expression, options_->projector.schema(),
        options_->dataset_schema, st.st_size, *in));

    s = doa_->Exec(st.st_ino, "scan_op", *in, *out);
    if (!s.ok()) {
      return Status::ExecutionError(s.message());
    }

    RecordBatchVector batches;
    auto buffer = std::make_shared<Buffer>((uint8_t*)out->c_str(), out->length());
    auto buffer_reader = std::make_shared<io::BufferReader>(buffer);
    auto options = ipc::IpcReadOptions::Defaults();
    options.use_threads = false;
    ARROW_ASSIGN_OR_RAISE(auto rb_reader,
<<<<<<< HEAD
                          arrow::ipc::RecordBatchStreamReader::Open(buffer_reader));

=======
                          arrow::ipc::RecordBatchStreamReader::Open(buffer_reader, options));
>>>>>>> 8dd62fc8
    return IteratorFromReader(rb_reader);
  }

 protected:
  FileSource source_;
  std::shared_ptr<DirectObjectAccess> doa_;
};

RadosParquetFileFormat::RadosParquetFileFormat(const std::string& ceph_config_path,
                                               const std::string& data_pool,
                                               const std::string& user_name,
                                               const std::string& cluster_name) {
  auto cluster = std::make_shared<RadosCluster>(ceph_config_path, data_pool, user_name,
                                                cluster_name);
  cluster->Connect();
  auto doa = std::make_shared<arrow::dataset::DirectObjectAccess>(cluster);
  doa_ = doa;
}

Result<std::shared_ptr<Schema>> RadosParquetFileFormat::Inspect(
    const FileSource& source) const {
  ARROW_ASSIGN_OR_RAISE(auto reader, GetReader(source));
  std::shared_ptr<Schema> schema;
  RETURN_NOT_OK(reader->GetSchema(&schema));
  return schema;
}

Result<ScanTaskIterator> RadosParquetFileFormat::ScanFile(
    std::shared_ptr<ScanOptions> options, std::shared_ptr<ScanContext> context,
    FileFragment* file) const {
  std::shared_ptr<ScanOptions> options_ = std::make_shared<ScanOptions>(*options);
  options_->partition_expression = file->partition_expression();
  options_->dataset_schema = file->dataset_schema();
  ScanTaskVector v{std::make_shared<RadosParquetScanTask>(
      std::move(options_), std::move(context), file->source(), std::move(doa_))};
  return MakeVectorIterator(v);
}

}  // namespace dataset
}  // namespace arrow<|MERGE_RESOLUTION|>--- conflicted
+++ resolved
@@ -25,6 +25,7 @@
 #include "arrow/filesystem/util_internal.h"
 #include "arrow/util/checked_cast.h"
 #include "arrow/util/iterator.h"
+#include "arrow/util/logging.h"
 #include "parquet/arrow/reader.h"
 #include "parquet/file_reader.h"
 
@@ -66,12 +67,7 @@
     auto options = ipc::IpcReadOptions::Defaults();
     options.use_threads = false;
     ARROW_ASSIGN_OR_RAISE(auto rb_reader,
-<<<<<<< HEAD
-                          arrow::ipc::RecordBatchStreamReader::Open(buffer_reader));
-
-=======
                           arrow::ipc::RecordBatchStreamReader::Open(buffer_reader, options));
->>>>>>> 8dd62fc8
     return IteratorFromReader(rb_reader);
   }
 
