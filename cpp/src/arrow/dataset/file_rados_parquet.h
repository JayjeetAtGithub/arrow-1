// Licensed to the Apache Software Foundation (ASF) under one
// or more contributor license agreements.  See the NOTICE file
// distributed with this work for additional information
// regarding copyright ownership.  The ASF licenses this file
// to you under the Apache License, Version 2.0 (the
// "License"); you may not use this file except in compliance
// with the License.  You may obtain a copy of the License at
//
//   http://www.apache.org/licenses/LICENSE-2.0
//
// Unless required by applicable law or agreed to in writing,
// software distributed under the License is distributed on an
// "AS IS" BASIS, WITHOUT WARRANTIES OR CONDITIONS OF ANY
// KIND, either express or implied.  See the License for the
// specific language governing permissions and limitations
// under the License.

// This API is EXPERIMENTAL.
#define _FILE_OFFSET_BITS 64

#pragma once

#include <sys/stat.h>
#include <sys/types.h>
#include <unistd.h>

#include <functional>
#include <memory>
#include <sstream>
#include <string>
#include <utility>
#include <vector>

#include "arrow/api.h"
#include "arrow/compute/exec/expression.h"
#include "arrow/dataset/dataset.h"
#include "arrow/dataset/discovery.h"
#include "arrow/dataset/file_base.h"
#include "arrow/dataset/file_parquet.h"
#include "arrow/dataset/rados.h"
#include "arrow/dataset/scanner.h"
#include "arrow/dataset/type_fwd.h"
#include "arrow/dataset/visibility.h"
#include "arrow/filesystem/api.h"
#include "arrow/filesystem/path_util.h"
#include "arrow/io/api.h"
#include "arrow/ipc/api.h"
#include "arrow/util/iterator.h"
#include "arrow/util/macros.h"

#include "parquet/arrow/writer.h"
#include "parquet/exception.h"

namespace arrow {
namespace dataset {

/// \addtogroup dataset-file-formats
///
/// @{

<<<<<<< HEAD
namespace connection {
/// \brief An interface for general connections.
class ARROW_DS_EXPORT Connection {
  public:
    virtual Status connect() = 0;

    Connection() = default;
    virtual ~Connection() = default;
};


=======
/// \class RadosCluster
>>>>>>> 65f3c3e6
/// \brief An interface to connect to a RADOS cluster and hold the connection
/// information for usage in later stages.
class ARROW_DS_EXPORT RadosConnection : public Connection {
 public:
  struct RadosConnectionCtx {
    std::string ceph_config_path;
    std::string data_pool;
    std::string user_name;
    std::string cluster_name;
    std::string cls_name;

    RadosConnectionCtx(const std::string& ceph_config_path, const std::string& data_pool,
                       const std::string& user_name, const std::string& cluster_name, const std::string& cls_name)
                       : ceph_config_path(ceph_config_path), data_pool(data_pool), user_name(user_name),
                       cluster_name(cluster_name), cls_name(cls_name) {}
  };
  explicit RadosConnection(RadosConnectionCtx& ctx)
      : Connection(), ctx(ctx), rados(new RadosWrapper()), ioCtx(new IoCtxWrapper()), connected(false) {}

   ~RadosConnection() override { shutdown(); }

  /// \brief Connect to the Rados cluster.
  /// \return Status.
  Status connect() override {
    if (connected)
        return Status::OK();
    connected = true;
    if (rados->init2(ctx.user_name.c_str(), ctx.cluster_name.c_str(), 0))
      return Status::Invalid("librados::init2 returned non-zero exit code.");

    if (rados->conf_read_file(ctx.ceph_config_path.c_str()))
      return Status::Invalid("librados::conf_read_file returned non-zero exit code.");

    if (rados->connect())
      return Status::Invalid("librados::connect returned non-zero exit code.");

    if (rados->ioctx_create(ctx.data_pool.c_str(), ioCtx))
      return Status::Invalid("librados::ioctx_create returned non-zero exit code.");

    return Status::OK();
  }

  /// \brief Shutdown the connection to the Rados cluster.
  /// \return Status.
  Status shutdown() {
    rados->shutdown();
    return Status::OK();
  }

  RadosConnectionCtx ctx;
  RadosInterface* rados;
  IoCtxInterface* ioCtx;
  bool connected;
};
<<<<<<< HEAD
}
=======

/// \class DirectObjectAccess
>>>>>>> 65f3c3e6
/// \brief Interface for translating the name of a file in CephFS to its
/// corresponding object ID in RADOS assuming 1:1 mapping between a file
/// and its underlying object.
class ARROW_DS_EXPORT DirectObjectAccess {
 public:
  explicit DirectObjectAccess(const std::shared_ptr<connection::RadosConnection>& connection)
      : connection_(std::move(connection)) {}

  /// \brief Executes the POSIX stat call on a file.
  /// \param[in] path Path of the file.
  /// \param[out] st Refernce to the struct object to store the result.
  /// \return Status.
  Status Stat(const std::string& path, struct stat& st) {
    struct stat file_st;
    if (stat(path.c_str(), &file_st) < 0)
      return Status::ExecutionError("stat returned non-zero exit code.");
    st = file_st;
    return Status::OK();
  }

  // Helper function to convert Inode to ObjectID because Rados calls work with
  // ObjectIDs.
  std::string ConvertFileInodeToObjectID(uint64_t inode) {
    std::stringstream ss;
    ss << std::hex << inode;
    std::string oid(ss.str() + ".00000000");
    return oid;
  }

  /// \brief Executes query on the librados node. It uses the librados::exec API to
  /// perform queries on the storage node and stores the result in the output bufferlist.
  /// \param[in] inode inode of the file.
  /// \param[in] fn The function to be executed by the librados::exec call.
  /// \param[in] in The input bufferlist.
  /// \param[out] out The output bufferlist.
  /// \return Status.
  Status Exec(uint64_t inode, const std::string& fn, ceph::bufferlist& in,
              ceph::bufferlist& out) {
    std::string oid = ConvertFileInodeToObjectID(inode);
    if (connection_->ioCtx->exec(oid.c_str(), connection_->ctx.cls_name.c_str(), fn.c_str(), in,
                              out)) {
      return Status::ExecutionError("librados::exec returned non-zero exit code.");
    }
    return Status::OK();
  }

 protected:
  std::shared_ptr<connection::RadosConnection> connection_;
};

/// \class RadosParquetFileFormat
/// \brief A ParquetFileFormat implementation that offloads the fragment
/// scan operations to the Ceph OSDs
class ARROW_DS_EXPORT RadosParquetFileFormat : public ParquetFileFormat {
 public:
  explicit RadosParquetFileFormat(std::shared_ptr<connection::RadosConnection>& conn);

  explicit RadosParquetFileFormat(std::shared_ptr<DirectObjectAccess> doa)
      : doa_(std::move(doa)) {}

  std::string type_name() const override { return "rados-parquet"; }

  bool splittable() const { return true; }

  bool Equals(const FileFormat& other) const override {
    return type_name() == other.type_name();
  }

  Result<bool> IsSupported(const FileSource& source) const override { return true; }

  /// \brief Return the schema of the file fragment.
  /// \param[in] source The source of the file fragment.
  /// \return The schema of the file fragment.
  Result<std::shared_ptr<Schema>> Inspect(const FileSource& source) const override;

  /// \brief Scan a file fragment.
  /// \param[in] options Options to pass.
  /// \param[in] file The file fragment.
  /// \return The scanned file fragment.
  Result<ScanTaskIterator> ScanFile(
      const std::shared_ptr<ScanOptions>& options,
      const std::shared_ptr<FileFragment>& file) const override;

  Result<std::shared_ptr<FileWriter>> MakeWriter(
      std::shared_ptr<io::OutputStream> destination, std::shared_ptr<Schema> schema,
      std::shared_ptr<FileWriteOptions> options) const override {
    return Status::NotImplemented("Use the Python API");
  }

  std::shared_ptr<FileWriteOptions> DefaultWriteOptions() override { return NULLPTR; }

 protected:
  std::shared_ptr<DirectObjectAccess> doa_;
};

/// \brief Serialize scan request to a bufferlist.
/// \param[in] options The scan options to use to build a ScanRequest.
/// \param[in] file_size The size of the file fragment.
/// \param[out] bl Output bufferlist.
/// \return Status.
ARROW_DS_EXPORT Status SerializeScanRequest(std::shared_ptr<ScanOptions>& options,
                                            int64_t& file_size, ceph::bufferlist& bl);

/// \brief Deserialize scan request from bufferlist.
/// \param[out] filter The filter expression to apply.
/// \param[out] partition The partition expression to use.
/// \param[out] projected_schema The schema to project the filtered record batches.
/// \param[out] dataset_schema The dataset schema to use.
/// \param[out] file_size The size of the file.
/// \param[in] bl Input Ceph bufferlist.
/// \return Status.
ARROW_DS_EXPORT Status DeserializeScanRequest(compute::Expression* filter,
                                              compute::Expression* partition,
                                              std::shared_ptr<Schema>* projected_schema,
                                              std::shared_ptr<Schema>* dataset_schema,
                                              int64_t& file_size, ceph::bufferlist& bl);

/// \brief Serialize the result Table to a bufferlist.
/// \param[in] table The table to serialize.
/// \param[in] aggressive If true, use ZSTD compression instead of LZ4.
/// \param[out] bl Output bufferlist.
/// \return Status.
ARROW_DS_EXPORT Status SerializeTable(std::shared_ptr<Table>& table, ceph::bufferlist& bl,
                                      bool aggressive = false);

/// \brief Deserialize the result table from bufferlist.
/// \param[out] batches Output record batches.
/// \param[in] bl Input bufferlist.
/// \return Status.
ARROW_DS_EXPORT Status DeserializeTable(RecordBatchVector& batches, ceph::bufferlist& bl);

/// @}

}  // namespace dataset
}  // namespace arrow<|MERGE_RESOLUTION|>--- conflicted
+++ resolved
@@ -58,7 +58,6 @@
 ///
 /// @{
 
-<<<<<<< HEAD
 namespace connection {
 /// \brief An interface for general connections.
 class ARROW_DS_EXPORT Connection {
@@ -70,9 +69,7 @@
 };
 
 
-=======
 /// \class RadosCluster
->>>>>>> 65f3c3e6
 /// \brief An interface to connect to a RADOS cluster and hold the connection
 /// information for usage in later stages.
 class ARROW_DS_EXPORT RadosConnection : public Connection {
@@ -127,12 +124,9 @@
   IoCtxInterface* ioCtx;
   bool connected;
 };
-<<<<<<< HEAD
 }
-=======
 
 /// \class DirectObjectAccess
->>>>>>> 65f3c3e6
 /// \brief Interface for translating the name of a file in CephFS to its
 /// corresponding object ID in RADOS assuming 1:1 mapping between a file
 /// and its underlying object.
