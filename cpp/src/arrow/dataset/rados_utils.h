// Licensed to the Apache Software Foundation (ASF) under one
// or more contributor license agreements.  See the NOTICE file
// distributed with this work for additional information
// regarding copyright ownership.  The ASF licenses this file
// to you under the Apache License, Version 2.0 (the
// "License"); you may not use this file except in compliance
// with the License.  You may obtain a copy of the License at
//
//   http://www.apache.org/licenses/LICENSE-2.0
//
// Unless required by applicable law or agreed to in writing,
// software distributed under the License is distributed on an
// "AS IS" BASIS, WITHOUT WARRANTIES OR CONDITIONS OF ANY
// KIND, either express or implied.  See the License for the
// specific language governing permissions and limitations
// under the License.

#pragma once

#include <functional>
#include <memory>
#include <string>
#include <utility>
#include <vector>

#include "arrow/api.h"
#include "arrow/dataset/dataset.h"
#include "arrow/dataset/expression.h"
#include "arrow/dataset/rados.h"
#include "arrow/dataset/scanner.h"
#include "arrow/dataset/type_fwd.h"
#include "arrow/dataset/visibility.h"
#include "arrow/io/api.h"
#include "arrow/ipc/api.h"
#include "arrow/util/macros.h"
#include "parquet/arrow/writer.h"
#include "parquet/exception.h"

namespace arrow {
    namespace dataset {

/// \brief Convert a 64-bit integer to a buffer.
        ARROW_DS_EXPORT Status Int64ToChar(char* buffer, int64_t num);

/// \brief Convert a buffer to 64-bit integer.
        ARROW_DS_EXPORT Status CharToInt64(char* buffer, int64_t& num);

/// \brief Serialize Expression(s) and Schema to a bufferlist.
<<<<<<< HEAD
        ARROW_DS_EXPORT Status SerializeScanRequestToBufferlist(Expression filter, Expression part_expr, std::shared_ptr<Schema> projection_schema, std::shared_ptr<Schema> dataset_schema, int64_t file_size, ceph::bufferlist& bl);

/// \brief Deserialize Expression(s) and Schema from a bufferlist.
        ARROW_DS_EXPORT Status DeserializeScanRequestFromBufferlist(Expression* filter, Expression* part_expr, std::shared_ptr<Schema>* projection_schema, std::shared_ptr<Schema>* dataset_schema, int64_t &file_size,  ceph::bufferlist& bl);

/// \brief Serialize a Table to an Arrow IPC binary buffer.
        ARROW_DS_EXPORT Status SerializeTableToBufferlist(std::shared_ptr<Table>& table, ceph::bufferlist& bl);
=======
ARROW_DS_EXPORT Status SerializeScanRequestToBufferlist(
    Expression filter, Expression part_expr, std::shared_ptr<Schema> projection_schema,
    std::shared_ptr<Schema> dataset_schema, int64_t file_size, ceph::bufferlist& bl);

/// \brief Deserialize Expression(s) and Schema from a bufferlist.
ARROW_DS_EXPORT Status DeserializeScanRequestFromBufferlist(
    Expression* filter, Expression* part_expr, std::shared_ptr<Schema>* projection_schema,
    std::shared_ptr<Schema>* dataset_schema, int64_t &file_size,  ceph::bufferlist& bl);

/// \brief Serialize a Table to an Arrow IPC binary buffer.
ARROW_DS_EXPORT Status SerializeTableToBufferlist(std::shared_ptr<Table>& table,
                                                  ceph::bufferlist& bl);
>>>>>>> 8de189a6

    }  // namespace dataset
}  // namespace arrow<|MERGE_RESOLUTION|>--- conflicted
+++ resolved
@@ -37,24 +37,15 @@
 #include "parquet/exception.h"
 
 namespace arrow {
-    namespace dataset {
+namespace dataset {
 
 /// \brief Convert a 64-bit integer to a buffer.
-        ARROW_DS_EXPORT Status Int64ToChar(char* buffer, int64_t num);
+ARROW_DS_EXPORT Status Int64ToChar(char* buffer, int64_t num);
 
 /// \brief Convert a buffer to 64-bit integer.
-        ARROW_DS_EXPORT Status CharToInt64(char* buffer, int64_t& num);
+ARROW_DS_EXPORT Status CharToInt64(char* buffer, int64_t& num);
 
 /// \brief Serialize Expression(s) and Schema to a bufferlist.
-<<<<<<< HEAD
-        ARROW_DS_EXPORT Status SerializeScanRequestToBufferlist(Expression filter, Expression part_expr, std::shared_ptr<Schema> projection_schema, std::shared_ptr<Schema> dataset_schema, int64_t file_size, ceph::bufferlist& bl);
-
-/// \brief Deserialize Expression(s) and Schema from a bufferlist.
-        ARROW_DS_EXPORT Status DeserializeScanRequestFromBufferlist(Expression* filter, Expression* part_expr, std::shared_ptr<Schema>* projection_schema, std::shared_ptr<Schema>* dataset_schema, int64_t &file_size,  ceph::bufferlist& bl);
-
-/// \brief Serialize a Table to an Arrow IPC binary buffer.
-        ARROW_DS_EXPORT Status SerializeTableToBufferlist(std::shared_ptr<Table>& table, ceph::bufferlist& bl);
-=======
 ARROW_DS_EXPORT Status SerializeScanRequestToBufferlist(
     Expression filter, Expression part_expr, std::shared_ptr<Schema> projection_schema,
     std::shared_ptr<Schema> dataset_schema, int64_t file_size, ceph::bufferlist& bl);
@@ -67,7 +58,6 @@
 /// \brief Serialize a Table to an Arrow IPC binary buffer.
 ARROW_DS_EXPORT Status SerializeTableToBufferlist(std::shared_ptr<Table>& table,
                                                   ceph::bufferlist& bl);
->>>>>>> 8de189a6
 
-    }  // namespace dataset
+}  // namespace dataset
 }  // namespace arrow