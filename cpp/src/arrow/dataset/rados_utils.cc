// Licensed to the Apache Software Foundation (ASF) under one
// or more contributor license agreements.  See the NOTICE file
// distributed with this work for additional information
// regarding copyright ownership.  The ASF licenses this file
// to you under the Apache License, Version 2.0 (the
// "License"); you may not use this file except in compliance
// with the License.  You may obtain a copy of the License at
//
//   http://www.apache.org/licenses/LICENSE-2.0
//
// Unless required by applicable law or agreed to in writing,
// software distributed under the License is distributed on an
// "AS IS" BASIS, WITHOUT WARRANTIES OR CONDITIONS OF ANY
// KIND, either express or implied.  See the License for the
// specific language governing permissions and limitations
// under the License.

#include "arrow/dataset/rados_utils.h"

#include <iostream>

namespace arrow {
namespace dataset {

/// \brief A union for convertions between char buffer
/// and a 64-bit integer. The conversion always
/// happen in Little-Endian format.
union {
  int64_t integer_;
  char bytes_[8];
} converter_;

Status Int64ToChar(char* buffer, int64_t num) {
  /// Pass the integer through the union to
  /// get the byte representation.
  num = BitUtil::ToLittleEndian(num);
  converter_.integer_ = num;
  memcpy(buffer, converter_.bytes_, 8);
  return Status::OK();
}

Status CharToInt64(char* buffer, int64_t& num) {
  /// Pass the byte representation through the union to
  /// get the integer.
  memcpy(converter_.bytes_, buffer, 8);
  num = BitUtil::ToLittleEndian(converter_.integer_);
  return Status::OK();
}

<<<<<<< HEAD
Status SerializeScanRequestToBufferlist(Expression filter, Expression part_expr, std::shared_ptr<Schema> projection_schema, std::shared_ptr<Schema> dataset_schema, int64_t file_size, ceph::bufferlist& bl) {
=======
Status SerializeScanRequestToBufferlist(Expression filter, Expression part_expr,
                                        std::shared_ptr<Schema> projection_schema,
                                        std::shared_ptr<Schema> dataset_schema,
                                        int64_t file_size,
                                        ceph::bufferlist& bl) {
>>>>>>> 8de189a6
  // serialize the filter expression's and the schema's.
  ARROW_ASSIGN_OR_RAISE(auto filter_buffer, Serialize(filter));
  ARROW_ASSIGN_OR_RAISE(auto part_expr_buffer, Serialize(part_expr));
  ARROW_ASSIGN_OR_RAISE(auto projection_schema_buffer,
                        ipc::SerializeSchema(*projection_schema));
  ARROW_ASSIGN_OR_RAISE(auto dataset_schema_buffer,
                        ipc::SerializeSchema(*dataset_schema));

  // convert filter Expression size to buffer.
  char* filter_size_buffer = new char[8];
  ARROW_RETURN_NOT_OK(Int64ToChar(filter_size_buffer, filter_buffer->size()));

  // convert partition expression size to buffer.
  char* part_expr_size_buffer = new char[8];
  ARROW_RETURN_NOT_OK(Int64ToChar(part_expr_size_buffer, part_expr_buffer->size()));

  // convert projection schema size to buffer.
  char* projection_schema_size_buffer = new char[8];
  ARROW_RETURN_NOT_OK(Int64ToChar(projection_schema_size_buffer, projection_schema_buffer->size()));

  // convert dataset schema to buffer
  char* dataset_schema_size_buffer = new char[8];
  ARROW_RETURN_NOT_OK(Int64ToChar(dataset_schema_size_buffer, dataset_schema_buffer->size()));

  char *file_size_buffer = new char[8];
  ARROW_RETURN_NOT_OK(Int64ToChar(file_size_buffer, file_size));

  char *file_size_buffer = new char[8];
  ARROW_RETURN_NOT_OK(
      Int64ToChar(file_size_buffer, file_size));

  // append the filter expression size and data.
  bl.append(filter_size_buffer, 8);
  bl.append((char*)filter_buffer->data(), filter_buffer->size());

  // append the partition expression size and data
  bl.append(part_expr_size_buffer, 8);
  bl.append((char*)part_expr_buffer->data(), part_expr_buffer->size());

  // append the projection schema size and data.
  bl.append(projection_schema_size_buffer, 8);
  bl.append((char*)projection_schema_buffer->data(), projection_schema_buffer->size());

  // append the dataset schema size and data.
  bl.append(dataset_schema_size_buffer, 8);
  bl.append((char*)dataset_schema_buffer->data(), dataset_schema_buffer->size());

  bl.append(file_size_buffer, 8);

  delete[] filter_size_buffer;
  delete[] part_expr_size_buffer;
  delete[] projection_schema_size_buffer;
  delete[] dataset_schema_size_buffer;
  delete[] file_size_buffer;

  return Status::OK();
}

<<<<<<< HEAD
Status DeserializeScanRequestFromBufferlist(Expression* filter, Expression* part_expr, std::shared_ptr<Schema>* projection_schema, std::shared_ptr<Schema>* dataset_schema, int64_t &file_size, ceph::bufferlist& bl) {
=======
Status DeserializeScanRequestFromBufferlist(Expression* filter, Expression* part_expr,
                                            std::shared_ptr<Schema>* projection_schema,
                                            std::shared_ptr<Schema>* dataset_schema,
                                            int64_t &file_size,
                                            ceph::bufferlist& bl) {
>>>>>>> 8de189a6
  ceph::bufferlist::iterator itr = bl.begin();

  int64_t filter_size = 0;
  char* filter_size_buffer = new char[8];
  itr.copy(8, filter_size_buffer);
  ARROW_RETURN_NOT_OK(CharToInt64(filter_size_buffer, filter_size));
  char* filter_buffer = new char[filter_size];
  itr.copy(filter_size, filter_buffer);

  int64_t part_expr_size = 0;
  char* part_expr_size_buffer = new char[8];
  itr.copy(8, part_expr_size_buffer);
  ARROW_RETURN_NOT_OK(CharToInt64(part_expr_size_buffer, part_expr_size));
  char* part_expr_buffer = new char[part_expr_size];
  itr.copy(part_expr_size, part_expr_buffer);

  int64_t projection_schema_size = 0;
  char* projection_schema_size_buffer = new char[8];
  itr.copy(8, projection_schema_size_buffer);
  ARROW_RETURN_NOT_OK(CharToInt64(projection_schema_size_buffer, projection_schema_size));
  char* projection_schema_buffer = new char[projection_schema_size];
  itr.copy(projection_schema_size, projection_schema_buffer);

  int64_t dataset_schema_size = 0;
  char* dataset_schema_size_buffer = new char[8];
  itr.copy(8, dataset_schema_size_buffer);
  ARROW_RETURN_NOT_OK(CharToInt64(dataset_schema_size_buffer, dataset_schema_size));
  char* dataset_schema_buffer = new char[dataset_schema_size];
  itr.copy(dataset_schema_size, dataset_schema_buffer);

  int64_t size = 0;
  char* file_size_buffer = new char[8];
  itr.copy(8, file_size_buffer);
  ARROW_RETURN_NOT_OK(CharToInt64(file_size_buffer, size));
  file_size = size;

<<<<<<< HEAD
  ARROW_ASSIGN_OR_RAISE(auto filter_, Deserialize(std::make_shared<Buffer>((uint8_t*)filter_buffer, filter_size)));
=======
  ARROW_ASSIGN_OR_RAISE(auto filter_, Deserialize(std::make_shared<Buffer>(
                                          (uint8_t*)filter_buffer, filter_size)));
>>>>>>> 8de189a6
  *filter = filter_;

  ARROW_ASSIGN_OR_RAISE(auto part_expr_, Deserialize(std::make_shared<Buffer>((uint8_t*)part_expr_buffer, part_expr_size)));
  *part_expr = part_expr_;

  ipc::DictionaryMemo empty_memo;
  io::BufferReader projection_schema_reader(reinterpret_cast<uint8_t*>(projection_schema_buffer), projection_schema_size);
  io::BufferReader dataset_schema_reader(reinterpret_cast<uint8_t*>(dataset_schema_buffer), dataset_schema_size);

  ARROW_ASSIGN_OR_RAISE(auto projection_schema_, ipc::ReadSchema(&projection_schema_reader, &empty_memo));
  *projection_schema = projection_schema_;

  ARROW_ASSIGN_OR_RAISE(auto dataset_schema_,ipc::ReadSchema(&dataset_schema_reader, &empty_memo));
  *dataset_schema = dataset_schema_;

  delete[] filter_size_buffer;
  delete[] filter_buffer;
  delete[] part_expr_size_buffer;
  delete[] part_expr_buffer;
  delete[] projection_schema_size_buffer;
  delete[] projection_schema_buffer;
  delete[] dataset_schema_size_buffer;
  delete[] dataset_schema_buffer;

  return Status::OK();
}

Status SerializeTableToBufferlist(std::shared_ptr<Table>& table, ceph::bufferlist& bl) {
  ARROW_ASSIGN_OR_RAISE(auto buffer_output_stream, io::BufferOutputStream::Create());

  const auto options = ipc::IpcWriteOptions::Defaults();
  ARROW_ASSIGN_OR_RAISE(auto writer, ipc::MakeStreamWriter(buffer_output_stream, table->schema(), options));

  ARROW_RETURN_NOT_OK(writer->WriteTable(*table));
  ARROW_RETURN_NOT_OK(writer->Close());

  ARROW_ASSIGN_OR_RAISE(auto buffer, buffer_output_stream->Finish());
  bl.append((char*)buffer->data(), buffer->size());
  return Status::OK();
}

}  // namespace dataset
}  // namespace arrow<|MERGE_RESOLUTION|>--- conflicted
+++ resolved
@@ -47,15 +47,11 @@
   return Status::OK();
 }
 
-<<<<<<< HEAD
-Status SerializeScanRequestToBufferlist(Expression filter, Expression part_expr, std::shared_ptr<Schema> projection_schema, std::shared_ptr<Schema> dataset_schema, int64_t file_size, ceph::bufferlist& bl) {
-=======
 Status SerializeScanRequestToBufferlist(Expression filter, Expression part_expr,
                                         std::shared_ptr<Schema> projection_schema,
                                         std::shared_ptr<Schema> dataset_schema,
                                         int64_t file_size,
                                         ceph::bufferlist& bl) {
->>>>>>> 8de189a6
   // serialize the filter expression's and the schema's.
   ARROW_ASSIGN_OR_RAISE(auto filter_buffer, Serialize(filter));
   ARROW_ASSIGN_OR_RAISE(auto part_expr_buffer, Serialize(part_expr));
@@ -74,14 +70,13 @@
 
   // convert projection schema size to buffer.
   char* projection_schema_size_buffer = new char[8];
-  ARROW_RETURN_NOT_OK(Int64ToChar(projection_schema_size_buffer, projection_schema_buffer->size()));
+  ARROW_RETURN_NOT_OK(
+      Int64ToChar(projection_schema_size_buffer, projection_schema_buffer->size()));
 
   // convert dataset schema to buffer
   char* dataset_schema_size_buffer = new char[8];
-  ARROW_RETURN_NOT_OK(Int64ToChar(dataset_schema_size_buffer, dataset_schema_buffer->size()));
-
-  char *file_size_buffer = new char[8];
-  ARROW_RETURN_NOT_OK(Int64ToChar(file_size_buffer, file_size));
+  ARROW_RETURN_NOT_OK(
+      Int64ToChar(dataset_schema_size_buffer, dataset_schema_buffer->size()));
 
   char *file_size_buffer = new char[8];
   ARROW_RETURN_NOT_OK(
@@ -114,15 +109,11 @@
   return Status::OK();
 }
 
-<<<<<<< HEAD
-Status DeserializeScanRequestFromBufferlist(Expression* filter, Expression* part_expr, std::shared_ptr<Schema>* projection_schema, std::shared_ptr<Schema>* dataset_schema, int64_t &file_size, ceph::bufferlist& bl) {
-=======
 Status DeserializeScanRequestFromBufferlist(Expression* filter, Expression* part_expr,
                                             std::shared_ptr<Schema>* projection_schema,
                                             std::shared_ptr<Schema>* dataset_schema,
                                             int64_t &file_size,
                                             ceph::bufferlist& bl) {
->>>>>>> 8de189a6
   ceph::bufferlist::iterator itr = bl.begin();
 
   int64_t filter_size = 0;
@@ -159,25 +150,27 @@
   ARROW_RETURN_NOT_OK(CharToInt64(file_size_buffer, size));
   file_size = size;
 
-<<<<<<< HEAD
-  ARROW_ASSIGN_OR_RAISE(auto filter_, Deserialize(std::make_shared<Buffer>((uint8_t*)filter_buffer, filter_size)));
-=======
   ARROW_ASSIGN_OR_RAISE(auto filter_, Deserialize(std::make_shared<Buffer>(
                                           (uint8_t*)filter_buffer, filter_size)));
->>>>>>> 8de189a6
   *filter = filter_;
 
-  ARROW_ASSIGN_OR_RAISE(auto part_expr_, Deserialize(std::make_shared<Buffer>((uint8_t*)part_expr_buffer, part_expr_size)));
+  ARROW_ASSIGN_OR_RAISE(
+      auto part_expr_,
+      Deserialize(std::make_shared<Buffer>((uint8_t*)part_expr_buffer, part_expr_size)));
   *part_expr = part_expr_;
 
   ipc::DictionaryMemo empty_memo;
-  io::BufferReader projection_schema_reader(reinterpret_cast<uint8_t*>(projection_schema_buffer), projection_schema_size);
-  io::BufferReader dataset_schema_reader(reinterpret_cast<uint8_t*>(dataset_schema_buffer), dataset_schema_size);
-
-  ARROW_ASSIGN_OR_RAISE(auto projection_schema_, ipc::ReadSchema(&projection_schema_reader, &empty_memo));
+  io::BufferReader projection_schema_reader((uint8_t*)projection_schema_buffer,
+                                            projection_schema_size);
+  io::BufferReader dataset_schema_reader((uint8_t*)dataset_schema_buffer,
+                                         dataset_schema_size);
+
+  ARROW_ASSIGN_OR_RAISE(auto projection_schema_,
+                        ipc::ReadSchema(&projection_schema_reader, &empty_memo));
   *projection_schema = projection_schema_;
 
-  ARROW_ASSIGN_OR_RAISE(auto dataset_schema_,ipc::ReadSchema(&dataset_schema_reader, &empty_memo));
+  ARROW_ASSIGN_OR_RAISE(auto dataset_schema_,
+                        ipc::ReadSchema(&dataset_schema_reader, &empty_memo));
   *dataset_schema = dataset_schema_;
 
   delete[] filter_size_buffer;
@@ -196,7 +189,8 @@
   ARROW_ASSIGN_OR_RAISE(auto buffer_output_stream, io::BufferOutputStream::Create());
 
   const auto options = ipc::IpcWriteOptions::Defaults();
-  ARROW_ASSIGN_OR_RAISE(auto writer, ipc::MakeStreamWriter(buffer_output_stream, table->schema(), options));
+  ARROW_ASSIGN_OR_RAISE(
+      auto writer, ipc::MakeStreamWriter(buffer_output_stream, table->schema(), options));
 
   ARROW_RETURN_NOT_OK(writer->WriteTable(*table));
   ARROW_RETURN_NOT_OK(writer->Close());
