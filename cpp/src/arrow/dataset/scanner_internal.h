--- conflicted
+++ resolved
@@ -28,10 +28,7 @@
 #include "arrow/dataset/dataset_internal.h"
 #include "arrow/dataset/partition.h"
 #include "arrow/dataset/scanner.h"
-<<<<<<< HEAD
-=======
 #include "arrow/util/async_generator.h"
->>>>>>> f17552f7
 #include "arrow/util/logging.h"
 
 namespace arrow {
@@ -101,6 +98,20 @@
       },
       std::move(it));
 }
+
+class ProjectScanTask : public ScanTask {
+ public:
+  explicit ProjectScanTask(std::shared_ptr<ScanTask> task)
+      : ScanTask(task->options(), task->fragment()), task_(std::move(task)) {}
+
+  Result<RecordBatchIterator> Execute() override {
+    ARROW_ASSIGN_OR_RAISE(auto it, task_->Execute());
+    return ProjectRecordBatch(std::move(it), task_->options()->projection, task_->options()->pool);
+  }
+
+ private:
+  std::shared_ptr<ScanTask> task_;
+};
 
 class FilterAndProjectScanTask : public ScanTask {
  public:
@@ -180,21 +191,6 @@
   compute::Expression partition_;
 };
 
-class ProjectScanTask : public ScanTask {
- public:
-  explicit ProjectScanTask(std::shared_ptr<ScanTask> task)
-      : ScanTask(task->options(), task->context()), task_(std::move(task)) {}
-
-  Result<RecordBatchIterator> Execute() override {
-    ARROW_ASSIGN_OR_RAISE(auto it, task_->Execute());
-    return ProjectRecordBatch(std::move(it), &task_->options()->projector,
-                              context_->pool);
-  }
-
- private:
-  std::shared_ptr<ScanTask> task_;
-};
-
 /// \brief GetScanTaskIterator transforms an Iterator<Fragment> in a
 /// flattened Iterator<ScanTask>.
 inline Result<ScanTaskIterator> GetScanTaskIterator(
@@ -209,12 +205,6 @@
       return std::move(scan_task_it);
     }
 
-    if (fragment->type_name() == "rados-parquet") {
-      // if format is `rados-parquet`, then don't do filter and projection on the client
-      // side.
-      return std::move(scan_task_it);
-    }
-
     auto partition = fragment->partition_expression();
     // Apply the filter and/or projection to incoming RecordBatches by
     // wrapping the ScanTask with a FilterAndProjectScanTask
