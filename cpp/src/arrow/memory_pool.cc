// Licensed to the Apache Software Foundation (ASF) under one
// or more contributor license agreements.  See the NOTICE file
// distributed with this work for additional information
// regarding copyright ownership.  The ASF licenses this file
// to you under the Apache License, Version 2.0 (the
// "License"); you may not use this file except in compliance
// with the License.  You may obtain a copy of the License at
//
//   http://www.apache.org/licenses/LICENSE-2.0
//
// Unless required by applicable law or agreed to in writing,
// software distributed under the License is distributed on an
// "AS IS" BASIS, WITHOUT WARRANTIES OR CONDITIONS OF ANY
// KIND, either express or implied.  See the License for the
// specific language governing permissions and limitations
// under the License.

#include "arrow/memory_pool.h"

#include <algorithm>  // IWYU pragma: keep
#include <atomic>
#include <cstdlib>   // IWYU pragma: keep
#include <cstring>   // IWYU pragma: keep
#include <iostream>  // IWYU pragma: keep
#include <limits>
#include <memory>
#include <mutex>

#if defined(sun) || defined(__sun)
#include <stdlib.h>
#endif

#include "arrow/buffer.h"
#include "arrow/io/util_internal.h"
#include "arrow/result.h"
#include "arrow/status.h"
#include "arrow/util/bit_util.h"
#include "arrow/util/io_util.h"
#include "arrow/util/logging.h"  // IWYU pragma: keep
#include "arrow/util/optional.h"
#include "arrow/util/string.h"
#include "arrow/util/thread_pool.h"

#ifdef __GLIBC__
#include <malloc.h>
#endif

#ifdef ARROW_JEMALLOC
// Needed to support jemalloc 3 and 4
#define JEMALLOC_MANGLE
// Explicitly link to our version of jemalloc
#include "jemalloc_ep/dist/include/jemalloc/jemalloc.h"
#endif

#ifdef ARROW_MIMALLOC
#include <mimalloc.h>
#endif

#ifdef ARROW_JEMALLOC

// Compile-time configuration for jemalloc options.
// Note the prefix ("je_arrow_") must match the symbol prefix given when
// building jemalloc.
// See discussion in https://github.com/jemalloc/jemalloc/issues/1621

// ARROW-6910(wesm): we found that jemalloc's default behavior with respect to
// dirty / muzzy pages (see definitions of these in the jemalloc documentation)
// conflicted with user expectations, and would even cause memory use problems
// in some cases. By enabling the background_thread option and reducing the
// decay time from 10 seconds to 1 seconds, memory is released more
// aggressively (and in the background) to the OS. This can be configured
// further by using the arrow::jemalloc_set_decay_ms API

#undef USE_JEMALLOC_BACKGROUND_THREAD
#ifndef __APPLE__
// ARROW-6977: jemalloc's background_thread isn't always enabled on macOS
#define USE_JEMALLOC_BACKGROUND_THREAD
#endif

// In debug mode, add memory poisoning on alloc / free
#ifdef NDEBUG
#define JEMALLOC_DEBUG_OPTIONS ""
#else
#define JEMALLOC_DEBUG_OPTIONS ",junk:true"
#endif

const char* je_arrow_malloc_conf =
    ("oversize_threshold:0"
#ifdef USE_JEMALLOC_BACKGROUND_THREAD
     ",dirty_decay_ms:1000"
     ",muzzy_decay_ms:1000"
     ",background_thread:true"
#else
     // ARROW-6994: return memory immediately to the OS if the
     // background_thread option isn't available
     ",dirty_decay_ms:0"
     ",muzzy_decay_ms:0"
#endif
     JEMALLOC_DEBUG_OPTIONS);  // NOLINT: whitespace/parens

#endif  // ARROW_JEMALLOC

namespace arrow {

namespace {

constexpr size_t kAlignment = 64;

constexpr char kDefaultBackendEnvVar[] = "ARROW_DEFAULT_MEMORY_POOL";

enum class MemoryPoolBackend : uint8_t { System, Jemalloc, Mimalloc };

struct SupportedBackend {
  const char* name;
  MemoryPoolBackend backend;
};

// See ARROW-12248 for why we use static in-function singletons rather than
// global constants below (in SupportedBackends() and UserSelectedBackend()).
// In some contexts (especially R bindings) `default_memory_pool()` may be
// called before all globals are initialized, and then the ARROW_DEFAULT_MEMORY_POOL
// environment variable would be ignored.

const std::vector<SupportedBackend>& SupportedBackends() {
  static std::vector<SupportedBackend> backends = {
  // ARROW-12316: Apple => mimalloc first, then jemalloc
  //              non-Apple => jemalloc first, then mimalloc
#if defined(ARROW_JEMALLOC) && !defined(__APPLE__)
    {"jemalloc", MemoryPoolBackend::Jemalloc},
#endif
#ifdef ARROW_MIMALLOC
    {"mimalloc", MemoryPoolBackend::Mimalloc},
#endif
#if defined(ARROW_JEMALLOC) && defined(__APPLE__)
    {"jemalloc", MemoryPoolBackend::Jemalloc},
#endif
    {"system", MemoryPoolBackend::System}
  };
  return backends;
}

// Return the MemoryPoolBackend selected by the user through the
// ARROW_DEFAULT_MEMORY_POOL environment variable, if any.
util::optional<MemoryPoolBackend> UserSelectedBackend() {
  static auto user_selected_backend = []() -> util::optional<MemoryPoolBackend> {
    auto unsupported_backend = [](const std::string& name) {
      std::vector<std::string> supported;
      for (const auto backend : SupportedBackends()) {
        supported.push_back(std::string("'") + backend.name + "'");
      }
      ARROW_LOG(WARNING) << "Unsupported backend '" << name << "' specified in "
                         << kDefaultBackendEnvVar << " (supported backends are "
                         << internal::JoinStrings(supported, ", ") << ")";
    };

    auto maybe_name = internal::GetEnvVar(kDefaultBackendEnvVar);
    if (!maybe_name.ok()) {
      return {};
    }
    const auto name = *std::move(maybe_name);
    if (name.empty()) {
      // An empty environment variable is considered missing
      return {};
    }
    const auto found = std::find_if(
        SupportedBackends().begin(), SupportedBackends().end(),
        [&](const SupportedBackend& backend) { return name == backend.name; });
    if (found != SupportedBackends().end()) {
      return found->backend;
    }
    unsupported_backend(name);
    return {};
  }();

  return user_selected_backend;
}

MemoryPoolBackend DefaultBackend() {
  auto backend = UserSelectedBackend();
  if (backend.has_value()) {
    return backend.value();
  }
  struct SupportedBackend default_backend = SupportedBackends().front();
  return default_backend.backend;
}

// A static piece of memory for 0-size allocations, so as to return
// an aligned non-null pointer.
alignas(kAlignment) static uint8_t zero_size_area[1];

// Helper class directing allocations to the standard system allocator.
class SystemAllocator {
 public:
  // Allocate memory according to the alignment requirements for Arrow
  // (as of May 2016 64 bytes)
  static Status AllocateAligned(int64_t size, uint8_t** out) {
    if (size == 0) {
      *out = zero_size_area;
      return Status::OK();
    }
#ifdef _WIN32
    // Special code path for Windows
    *out = reinterpret_cast<uint8_t*>(
        _aligned_malloc(static_cast<size_t>(size), kAlignment));
    if (!*out) {
      return Status::OutOfMemory("malloc of size ", size, " failed");
    }
#elif defined(sun) || defined(__sun)
    *out = reinterpret_cast<uint8_t*>(memalign(kAlignment, static_cast<size_t>(size)));
    if (!*out) {
      return Status::OutOfMemory("malloc of size ", size, " failed");
    }
#else
    const int result = posix_memalign(reinterpret_cast<void**>(out), kAlignment,
                                      static_cast<size_t>(size));
    if (result == ENOMEM) {
      return Status::OutOfMemory("malloc of size ", size, " failed");
    }

    if (result == EINVAL) {
      return Status::Invalid("invalid alignment parameter: ", kAlignment);
    }
#endif
    return Status::OK();
  }

  static Status ReallocateAligned(int64_t old_size, int64_t new_size, uint8_t** ptr) {
    uint8_t* previous_ptr = *ptr;
    if (previous_ptr == zero_size_area) {
      DCHECK_EQ(old_size, 0);
      return AllocateAligned(new_size, ptr);
    }
    if (new_size == 0) {
      DeallocateAligned(previous_ptr, old_size);
      *ptr = zero_size_area;
      return Status::OK();
    }
    // Note: We cannot use realloc() here as it doesn't guarantee alignment.

    // Allocate new chunk
    uint8_t* out = nullptr;
    RETURN_NOT_OK(AllocateAligned(new_size, &out));
    DCHECK(out);
    // Copy contents and release old memory chunk
    memcpy(out, *ptr, static_cast<size_t>(std::min(new_size, old_size)));
#ifdef _WIN32
    _aligned_free(*ptr);
#else
    free(*ptr);
#endif  // defined(_WIN32)
    *ptr = out;
    return Status::OK();
  }

  static void DeallocateAligned(uint8_t* ptr, int64_t size) {
    if (ptr == zero_size_area) {
      DCHECK_EQ(size, 0);
    } else {
#ifdef _WIN32
      _aligned_free(ptr);
#else
      free(ptr);
#endif
    }
  }

  static void ReleaseUnused() {
#ifdef __GLIBC__
    // The return value of malloc_trim is not an error but to inform
    // you if memory was actually released or not, which we do not care about here
    ARROW_UNUSED(malloc_trim(0));
#endif
  }
};

#ifdef ARROW_JEMALLOC

// Helper class directing allocations to the jemalloc allocator.
class JemallocAllocator {
 public:
  static Status AllocateAligned(int64_t size, uint8_t** out) {
    if (size == 0) {
      *out = zero_size_area;
      return Status::OK();
    }
    *out = reinterpret_cast<uint8_t*>(
        mallocx(static_cast<size_t>(size), MALLOCX_ALIGN(kAlignment)));
    if (*out == NULL) {
      return Status::OutOfMemory("malloc of size ", size, " failed");
    }
    return Status::OK();
  }

  static Status ReallocateAligned(int64_t old_size, int64_t new_size, uint8_t** ptr) {
    uint8_t* previous_ptr = *ptr;
    if (previous_ptr == zero_size_area) {
      DCHECK_EQ(old_size, 0);
      return AllocateAligned(new_size, ptr);
    }
    if (new_size == 0) {
      DeallocateAligned(previous_ptr, old_size);
      *ptr = zero_size_area;
      return Status::OK();
    }
    *ptr = reinterpret_cast<uint8_t*>(
        rallocx(*ptr, static_cast<size_t>(new_size), MALLOCX_ALIGN(kAlignment)));
    if (*ptr == NULL) {
      *ptr = previous_ptr;
      return Status::OutOfMemory("realloc of size ", new_size, " failed");
    }
    return Status::OK();
  }

  static void DeallocateAligned(uint8_t* ptr, int64_t size) {
    if (ptr == zero_size_area) {
      DCHECK_EQ(size, 0);
    } else {
      dallocx(ptr, MALLOCX_ALIGN(kAlignment));
    }
  }

  static void ReleaseUnused() {
    mallctl("arena." ARROW_STRINGIFY(MALLCTL_ARENAS_ALL) ".purge", NULL, NULL, NULL, 0);
  }
};

#endif  // defined(ARROW_JEMALLOC)

#ifdef ARROW_MIMALLOC

// Helper class directing allocations to the mimalloc allocator.
class MimallocAllocator {
 public:
  static Status AllocateAligned(int64_t size, uint8_t** out) {
    if (size == 0) {
      *out = zero_size_area;
      return Status::OK();
    }
    *out = reinterpret_cast<uint8_t*>(
        mi_malloc_aligned(static_cast<size_t>(size), kAlignment));
    if (*out == NULL) {
      return Status::OutOfMemory("malloc of size ", size, " failed");
    }
    return Status::OK();
  }

  static void ReleaseUnused() { mi_collect(true); }

  static Status ReallocateAligned(int64_t old_size, int64_t new_size, uint8_t** ptr) {
    uint8_t* previous_ptr = *ptr;
    if (previous_ptr == zero_size_area) {
      DCHECK_EQ(old_size, 0);
      return AllocateAligned(new_size, ptr);
    }
    if (new_size == 0) {
      DeallocateAligned(previous_ptr, old_size);
      *ptr = zero_size_area;
      return Status::OK();
    }
    *ptr = reinterpret_cast<uint8_t*>(
        mi_realloc_aligned(previous_ptr, static_cast<size_t>(new_size), kAlignment));
    if (*ptr == NULL) {
      *ptr = previous_ptr;
      return Status::OutOfMemory("realloc of size ", new_size, " failed");
    }
    return Status::OK();
  }

  static void DeallocateAligned(uint8_t* ptr, int64_t size) {
    if (ptr == zero_size_area) {
      DCHECK_EQ(size, 0);
    } else {
      mi_free(ptr);
    }
  }
};

#endif  // defined(ARROW_MIMALLOC)

}  // namespace

int64_t MemoryPool::max_memory() const { return -1; }

///////////////////////////////////////////////////////////////////////
// MemoryPool implementation that delegates its core duty
// to an Allocator class.

#ifndef NDEBUG
static constexpr uint8_t kAllocPoison = 0xBC;
static constexpr uint8_t kReallocPoison = 0xBD;
static constexpr uint8_t kDeallocPoison = 0xBE;
#endif

template <typename Allocator>
class BaseMemoryPoolImpl : public MemoryPool {
 public:
  ~BaseMemoryPoolImpl() override {}

  Status Allocate(int64_t size, uint8_t** out) override {
    if (size < 0) {
      return Status::Invalid("negative malloc size");
    }
    if (static_cast<uint64_t>(size) >= std::numeric_limits<size_t>::max()) {
      return Status::CapacityError("malloc size overflows size_t");
    }
    RETURN_NOT_OK(Allocator::AllocateAligned(size, out));
#ifndef NDEBUG
    // Poison data
    if (size > 0) {
      DCHECK_NE(*out, nullptr);
      (*out)[0] = kAllocPoison;
      (*out)[size - 1] = kAllocPoison;
    }
#endif

    stats_.UpdateAllocatedBytes(size);
    return Status::OK();
  }

  Status Reallocate(int64_t old_size, int64_t new_size, uint8_t** ptr) override {
    if (new_size < 0) {
      return Status::Invalid("negative realloc size");
    }
    if (static_cast<uint64_t>(new_size) >= std::numeric_limits<size_t>::max()) {
      return Status::CapacityError("realloc overflows size_t");
    }
    RETURN_NOT_OK(Allocator::ReallocateAligned(old_size, new_size, ptr));
#ifndef NDEBUG
    // Poison data
    if (new_size > old_size) {
      DCHECK_NE(*ptr, nullptr);
      (*ptr)[old_size] = kReallocPoison;
      (*ptr)[new_size - 1] = kReallocPoison;
    }
#endif

    stats_.UpdateAllocatedBytes(new_size - old_size);
    return Status::OK();
  }

  void Free(uint8_t* buffer, int64_t size) override {
#ifndef NDEBUG
    // Poison data
    if (size > 0) {
      DCHECK_NE(buffer, nullptr);
      buffer[0] = kDeallocPoison;
      buffer[size - 1] = kDeallocPoison;
    }
#endif
    Allocator::DeallocateAligned(buffer, size);

    stats_.UpdateAllocatedBytes(-size);
  }

  void ReleaseUnused() override { Allocator::ReleaseUnused(); }

  int64_t bytes_allocated() const override { return stats_.bytes_allocated(); }

  int64_t max_memory() const override { return stats_.max_memory(); }

 protected:
  internal::MemoryPoolStats stats_;
};

class SystemMemoryPool : public BaseMemoryPoolImpl<SystemAllocator> {
 public:
  std::string backend_name() const override { return "system"; }
};

#ifdef ARROW_JEMALLOC
class JemallocMemoryPool : public BaseMemoryPoolImpl<JemallocAllocator> {
 public:
  std::string backend_name() const override { return "jemalloc"; }
};
#endif

#ifdef ARROW_MIMALLOC
class MimallocMemoryPool : public BaseMemoryPoolImpl<MimallocAllocator> {
 public:
  std::string backend_name() const override { return "mimalloc"; }
};
#endif

std::unique_ptr<MemoryPool> MemoryPool::CreateDefault() {
  auto backend = DefaultBackend();
  switch (backend) {
    case MemoryPoolBackend::System:
      return std::unique_ptr<MemoryPool>(new SystemMemoryPool);
#ifdef ARROW_JEMALLOC
    case MemoryPoolBackend::Jemalloc:
      return std::unique_ptr<MemoryPool>(new JemallocMemoryPool);
#endif
#ifdef ARROW_MIMALLOC
    case MemoryPoolBackend::Mimalloc:
      return std::unique_ptr<MemoryPool>(new MimallocMemoryPool);
#endif
    default:
      ARROW_LOG(FATAL) << "Internal error: cannot create default memory pool";
      return nullptr;
  }
}

static struct GlobalState {
  ~GlobalState() { finalizing.store(true, std::memory_order_relaxed); }

  bool is_finalizing() const { return finalizing.load(std::memory_order_relaxed); }

  std::atomic<bool> finalizing{false};  // constructed first, destroyed last

  SystemMemoryPool system_pool;
#ifdef ARROW_JEMALLOC
  JemallocMemoryPool jemalloc_pool;
#endif
#ifdef ARROW_MIMALLOC
  MimallocMemoryPool mimalloc_pool;
#endif
} global_state;

MemoryPool* system_memory_pool() { return &global_state.system_pool; }

Status jemalloc_memory_pool(MemoryPool** out) {
#ifdef ARROW_JEMALLOC
  *out = &global_state.jemalloc_pool;
  return Status::OK();
#else
  return Status::NotImplemented("This Arrow build does not enable jemalloc");
#endif
}

Status mimalloc_memory_pool(MemoryPool** out) {
#ifdef ARROW_MIMALLOC
  *out = &global_state.mimalloc_pool;
  return Status::OK();
#else
  return Status::NotImplemented("This Arrow build does not enable mimalloc");
#endif
}

MemoryPool* default_memory_pool() {
  auto backend = DefaultBackend();
  switch (backend) {
    case MemoryPoolBackend::System:
      return &global_state.system_pool;
#ifdef ARROW_JEMALLOC
    case MemoryPoolBackend::Jemalloc:
      return &global_state.jemalloc_pool;
#endif
#ifdef ARROW_MIMALLOC
    case MemoryPoolBackend::Mimalloc:
      return &global_state.mimalloc_pool;
#endif
    default:
      ARROW_LOG(FATAL) << "Internal error: cannot create default memory pool";
      return nullptr;
  }
}

#define RETURN_IF_JEMALLOC_ERROR(ERR)                  \
  do {                                                 \
    if (err != 0) {                                    \
      return Status::UnknownError(std::strerror(ERR)); \
    }                                                  \
  } while (0)

Status jemalloc_set_decay_ms(int ms) {
#ifdef ARROW_JEMALLOC
  ssize_t decay_time_ms = static_cast<ssize_t>(ms);

  int err = mallctl("arenas.dirty_decay_ms", nullptr, nullptr, &decay_time_ms,
                    sizeof(decay_time_ms));
  RETURN_IF_JEMALLOC_ERROR(err);
  err = mallctl("arenas.muzzy_decay_ms", nullptr, nullptr, &decay_time_ms,
                sizeof(decay_time_ms));
  RETURN_IF_JEMALLOC_ERROR(err);

  return Status::OK();
#else
  return Status::Invalid("jemalloc support is not built");
#endif
}

///////////////////////////////////////////////////////////////////////
// LoggingMemoryPool implementation

LoggingMemoryPool::LoggingMemoryPool(MemoryPool* pool) : pool_(pool) {}

Status LoggingMemoryPool::Allocate(int64_t size, uint8_t** out) {
  Status s = pool_->Allocate(size, out);
  std::cout << "Allocate: size = " << size << std::endl;
  return s;
}

Status LoggingMemoryPool::Reallocate(int64_t old_size, int64_t new_size, uint8_t** ptr) {
  Status s = pool_->Reallocate(old_size, new_size, ptr);
  std::cout << "Reallocate: old_size = " << old_size << " - new_size = " << new_size
            << std::endl;
  return s;
}

void LoggingMemoryPool::Free(uint8_t* buffer, int64_t size) {
  pool_->Free(buffer, size);
  std::cout << "Free: size = " << size << std::endl;
}

int64_t LoggingMemoryPool::bytes_allocated() const {
  int64_t nb_bytes = pool_->bytes_allocated();
  std::cout << "bytes_allocated: " << nb_bytes << std::endl;
  return nb_bytes;
}

int64_t LoggingMemoryPool::max_memory() const {
  int64_t mem = pool_->max_memory();
  std::cout << "max_memory: " << mem << std::endl;
  return mem;
}

std::string LoggingMemoryPool::backend_name() const { return pool_->backend_name(); }

///////////////////////////////////////////////////////////////////////
// ProxyMemoryPool implementation

class ProxyMemoryPool::ProxyMemoryPoolImpl {
 public:
  explicit ProxyMemoryPoolImpl(MemoryPool* pool) : pool_(pool) {}

  Status Allocate(int64_t size, uint8_t** out) {
    RETURN_NOT_OK(pool_->Allocate(size, out));
    stats_.UpdateAllocatedBytes(size);
    return Status::OK();
  }

  Status Reallocate(int64_t old_size, int64_t new_size, uint8_t** ptr) {
    RETURN_NOT_OK(pool_->Reallocate(old_size, new_size, ptr));
    stats_.UpdateAllocatedBytes(new_size - old_size);
    return Status::OK();
  }

  void Free(uint8_t* buffer, int64_t size) {
    pool_->Free(buffer, size);
    stats_.UpdateAllocatedBytes(-size);
  }

  int64_t bytes_allocated() const { return stats_.bytes_allocated(); }

  int64_t max_memory() const { return stats_.max_memory(); }

  std::string backend_name() const { return pool_->backend_name(); }

 private:
  MemoryPool* pool_;
  internal::MemoryPoolStats stats_;
};

ProxyMemoryPool::ProxyMemoryPool(MemoryPool* pool) {
  impl_.reset(new ProxyMemoryPoolImpl(pool));
}

ProxyMemoryPool::~ProxyMemoryPool() {}

Status ProxyMemoryPool::Allocate(int64_t size, uint8_t** out) {
  return impl_->Allocate(size, out);
}

Status ProxyMemoryPool::Reallocate(int64_t old_size, int64_t new_size, uint8_t** ptr) {
  return impl_->Reallocate(old_size, new_size, ptr);
}

void ProxyMemoryPool::Free(uint8_t* buffer, int64_t size) {
  return impl_->Free(buffer, size);
}

int64_t ProxyMemoryPool::bytes_allocated() const { return impl_->bytes_allocated(); }

int64_t ProxyMemoryPool::max_memory() const { return impl_->max_memory(); }

std::string ProxyMemoryPool::backend_name() const { return impl_->backend_name(); }

std::vector<std::string> SupportedMemoryBackendNames() {
  std::vector<std::string> supported;
  for (const auto backend : SupportedBackends()) {
    supported.push_back(backend.name);
  }
  return supported;
}

<<<<<<< HEAD
ReservationListener::~ReservationListener() {}

ReservationListener::ReservationListener() {}

class ReservationListenableMemoryPool::ReservationListenableMemoryPoolImpl {
 public:
  explicit ReservationListenableMemoryPoolImpl(
      MemoryPool* pool, std::shared_ptr<ReservationListener> listener, int64_t block_size)
      : pool_(pool),
        listener_(listener),
        block_size_(block_size),
        blocks_reserved_(0),
        bytes_reserved_(0) {}

  Status Allocate(int64_t size, uint8_t** out) {
    RETURN_NOT_OK(UpdateReservation(size));
    Status error = pool_->Allocate(size, out);
    if (!error.ok()) {
      RETURN_NOT_OK(UpdateReservation(-size));
      return error;
    }
    return Status::OK();
  }

  Status Reallocate(int64_t old_size, int64_t new_size, uint8_t** ptr) {
    bool reserved = false;
    int64_t diff = new_size - old_size;
    if (new_size >= old_size) {
      RETURN_NOT_OK(UpdateReservation(diff));
      reserved = true;
    }
    Status error = pool_->Reallocate(old_size, new_size, ptr);
    if (!error.ok()) {
      if (reserved) {
        RETURN_NOT_OK(UpdateReservation(-diff));
      }
      return error;
    }
    if (!reserved) {
      RETURN_NOT_OK(UpdateReservation(diff));
=======
// -----------------------------------------------------------------------
// Pool buffer and allocation

/// A Buffer whose lifetime is tied to a particular MemoryPool
class PoolBuffer final : public ResizableBuffer {
 public:
  explicit PoolBuffer(std::shared_ptr<MemoryManager> mm, MemoryPool* pool)
      : ResizableBuffer(nullptr, 0, std::move(mm)), pool_(pool) {}

  ~PoolBuffer() override {
    // Avoid calling pool_->Free if the global pools are destroyed
    // (XXX this will not work with user-defined pools)

    // This can happen if a Future is destructing on one thread while or
    // after memory pools are destructed on the main thread (as there is
    // no guarantee of destructor order between thread/memory pools)
    uint8_t* ptr = mutable_data();
    if (ptr && !global_state.is_finalizing()) {
      pool_->Free(ptr, capacity_);
    }
  }

  Status Reserve(const int64_t capacity) override {
    if (capacity < 0) {
      return Status::Invalid("Negative buffer capacity: ", capacity);
    }
    uint8_t* ptr = mutable_data();
    if (!ptr || capacity > capacity_) {
      int64_t new_capacity = BitUtil::RoundUpToMultipleOf64(capacity);
      if (ptr) {
        RETURN_NOT_OK(pool_->Reallocate(capacity_, new_capacity, &ptr));
      } else {
        RETURN_NOT_OK(pool_->Allocate(new_capacity, &ptr));
      }
      data_ = ptr;
      capacity_ = new_capacity;
>>>>>>> f17552f7
    }
    return Status::OK();
  }

<<<<<<< HEAD
  void Free(uint8_t* buffer, int64_t size) {
    pool_->Free(buffer, size);
    // fixme currently method ::Free doesn't allow Status return
    Status s = UpdateReservation(-size);
    if (!s.ok()) {
      ARROW_LOG(FATAL) << "Failed to update reservation while freeing bytes: "
                       << s.message();
      return;
    }
  }

  Status UpdateReservation(int64_t diff) {
    int64_t granted = Reserve(diff);
    if (granted == 0) {
      return Status::OK();
    }
    if (granted < 0) {
      RETURN_NOT_OK(listener_->OnRelease(-granted));
      return Status::OK();
    }
    RETURN_NOT_OK(listener_->OnReservation(granted));
    return Status::OK();
  }

  int64_t Reserve(int64_t diff) {
    std::lock_guard<std::mutex> lock(mutex_);
    bytes_reserved_ += diff;
    int64_t new_block_count;
    if (bytes_reserved_ == 0) {
      new_block_count = 0;
    } else {
      new_block_count = (bytes_reserved_ - 1) / block_size_ + 1;
    }
    int64_t bytes_granted = (new_block_count - blocks_reserved_) * block_size_;
    blocks_reserved_ = new_block_count;
    return bytes_granted;
  }

  int64_t bytes_allocated() {
    std::lock_guard<std::mutex> lock(mutex_);
    return bytes_reserved_;
  }

  int64_t max_memory() { return pool_->max_memory(); }

  std::string backend_name() { return pool_->backend_name(); }

  std::shared_ptr<ReservationListener> get_listener() { return listener_; }

 private:
  MemoryPool* pool_;
  std::shared_ptr<ReservationListener> listener_;
  int64_t block_size_;
  int64_t blocks_reserved_;
  int64_t bytes_reserved_;
  std::mutex mutex_;
};

ReservationListenableMemoryPool::~ReservationListenableMemoryPool() {}

ReservationListenableMemoryPool::ReservationListenableMemoryPool(
    MemoryPool* pool, std::shared_ptr<ReservationListener> listener, int64_t block_size) {
  impl_.reset(new ReservationListenableMemoryPoolImpl(pool, listener, block_size));
}

Status ReservationListenableMemoryPool::Allocate(int64_t size, uint8_t** out) {
  return impl_->Allocate(size, out);
}

Status ReservationListenableMemoryPool::Reallocate(int64_t old_size, int64_t new_size,
                                                   uint8_t** ptr) {
  return impl_->Reallocate(old_size, new_size, ptr);
}

void ReservationListenableMemoryPool::Free(uint8_t* buffer, int64_t size) {
  return impl_->Free(buffer, size);
}

int64_t ReservationListenableMemoryPool::bytes_allocated() const {
  return impl_->bytes_allocated();
}

int64_t ReservationListenableMemoryPool::max_memory() const {
  return impl_->max_memory();
}

std::string ReservationListenableMemoryPool::backend_name() const {
  return impl_->backend_name();
}

std::shared_ptr<ReservationListener> ReservationListenableMemoryPool::get_listener() {
  return impl_->get_listener();
=======
  Status Resize(const int64_t new_size, bool shrink_to_fit = true) override {
    if (ARROW_PREDICT_FALSE(new_size < 0)) {
      return Status::Invalid("Negative buffer resize: ", new_size);
    }
    uint8_t* ptr = mutable_data();
    if (ptr && shrink_to_fit && new_size <= size_) {
      // Buffer is non-null and is not growing, so shrink to the requested size without
      // excess space.
      int64_t new_capacity = BitUtil::RoundUpToMultipleOf64(new_size);
      if (capacity_ != new_capacity) {
        // Buffer hasn't got yet the requested size.
        RETURN_NOT_OK(pool_->Reallocate(capacity_, new_capacity, &ptr));
        data_ = ptr;
        capacity_ = new_capacity;
      }
    } else {
      RETURN_NOT_OK(Reserve(new_size));
    }
    size_ = new_size;

    return Status::OK();
  }

  static std::shared_ptr<PoolBuffer> MakeShared(MemoryPool* pool) {
    std::shared_ptr<MemoryManager> mm;
    if (pool == nullptr) {
      pool = default_memory_pool();
      mm = default_cpu_memory_manager();
    } else {
      mm = CPUDevice::memory_manager(pool);
    }
    return std::make_shared<PoolBuffer>(std::move(mm), pool);
  }

  static std::unique_ptr<PoolBuffer> MakeUnique(MemoryPool* pool) {
    std::shared_ptr<MemoryManager> mm;
    if (pool == nullptr) {
      pool = default_memory_pool();
      mm = default_cpu_memory_manager();
    } else {
      mm = CPUDevice::memory_manager(pool);
    }
    return std::unique_ptr<PoolBuffer>(new PoolBuffer(std::move(mm), pool));
  }

 private:
  MemoryPool* pool_;
};

namespace {
// A utility that does most of the work of the `AllocateBuffer` and
// `AllocateResizableBuffer` methods. The argument `buffer` should be a smart pointer to
// a PoolBuffer.
template <typename BufferPtr, typename PoolBufferPtr>
inline Result<BufferPtr> ResizePoolBuffer(PoolBufferPtr&& buffer, const int64_t size) {
  RETURN_NOT_OK(buffer->Resize(size));
  buffer->ZeroPadding();
  return std::move(buffer);
}

}  // namespace

Result<std::unique_ptr<Buffer>> AllocateBuffer(const int64_t size, MemoryPool* pool) {
  return ResizePoolBuffer<std::unique_ptr<Buffer>>(PoolBuffer::MakeUnique(pool), size);
}

Result<std::unique_ptr<ResizableBuffer>> AllocateResizableBuffer(const int64_t size,
                                                                 MemoryPool* pool) {
  return ResizePoolBuffer<std::unique_ptr<ResizableBuffer>>(PoolBuffer::MakeUnique(pool),
                                                            size);
>>>>>>> f17552f7
}

}  // namespace arrow<|MERGE_RESOLUTION|>--- conflicted
+++ resolved
@@ -683,48 +683,6 @@
   return supported;
 }
 
-<<<<<<< HEAD
-ReservationListener::~ReservationListener() {}
-
-ReservationListener::ReservationListener() {}
-
-class ReservationListenableMemoryPool::ReservationListenableMemoryPoolImpl {
- public:
-  explicit ReservationListenableMemoryPoolImpl(
-      MemoryPool* pool, std::shared_ptr<ReservationListener> listener, int64_t block_size)
-      : pool_(pool),
-        listener_(listener),
-        block_size_(block_size),
-        blocks_reserved_(0),
-        bytes_reserved_(0) {}
-
-  Status Allocate(int64_t size, uint8_t** out) {
-    RETURN_NOT_OK(UpdateReservation(size));
-    Status error = pool_->Allocate(size, out);
-    if (!error.ok()) {
-      RETURN_NOT_OK(UpdateReservation(-size));
-      return error;
-    }
-    return Status::OK();
-  }
-
-  Status Reallocate(int64_t old_size, int64_t new_size, uint8_t** ptr) {
-    bool reserved = false;
-    int64_t diff = new_size - old_size;
-    if (new_size >= old_size) {
-      RETURN_NOT_OK(UpdateReservation(diff));
-      reserved = true;
-    }
-    Status error = pool_->Reallocate(old_size, new_size, ptr);
-    if (!error.ok()) {
-      if (reserved) {
-        RETURN_NOT_OK(UpdateReservation(-diff));
-      }
-      return error;
-    }
-    if (!reserved) {
-      RETURN_NOT_OK(UpdateReservation(diff));
-=======
 // -----------------------------------------------------------------------
 // Pool buffer and allocation
 
@@ -761,105 +719,10 @@
       }
       data_ = ptr;
       capacity_ = new_capacity;
->>>>>>> f17552f7
-    }
-    return Status::OK();
-  }
-
-<<<<<<< HEAD
-  void Free(uint8_t* buffer, int64_t size) {
-    pool_->Free(buffer, size);
-    // fixme currently method ::Free doesn't allow Status return
-    Status s = UpdateReservation(-size);
-    if (!s.ok()) {
-      ARROW_LOG(FATAL) << "Failed to update reservation while freeing bytes: "
-                       << s.message();
-      return;
-    }
-  }
-
-  Status UpdateReservation(int64_t diff) {
-    int64_t granted = Reserve(diff);
-    if (granted == 0) {
-      return Status::OK();
-    }
-    if (granted < 0) {
-      RETURN_NOT_OK(listener_->OnRelease(-granted));
-      return Status::OK();
-    }
-    RETURN_NOT_OK(listener_->OnReservation(granted));
-    return Status::OK();
-  }
-
-  int64_t Reserve(int64_t diff) {
-    std::lock_guard<std::mutex> lock(mutex_);
-    bytes_reserved_ += diff;
-    int64_t new_block_count;
-    if (bytes_reserved_ == 0) {
-      new_block_count = 0;
-    } else {
-      new_block_count = (bytes_reserved_ - 1) / block_size_ + 1;
-    }
-    int64_t bytes_granted = (new_block_count - blocks_reserved_) * block_size_;
-    blocks_reserved_ = new_block_count;
-    return bytes_granted;
-  }
-
-  int64_t bytes_allocated() {
-    std::lock_guard<std::mutex> lock(mutex_);
-    return bytes_reserved_;
-  }
-
-  int64_t max_memory() { return pool_->max_memory(); }
-
-  std::string backend_name() { return pool_->backend_name(); }
-
-  std::shared_ptr<ReservationListener> get_listener() { return listener_; }
-
- private:
-  MemoryPool* pool_;
-  std::shared_ptr<ReservationListener> listener_;
-  int64_t block_size_;
-  int64_t blocks_reserved_;
-  int64_t bytes_reserved_;
-  std::mutex mutex_;
-};
-
-ReservationListenableMemoryPool::~ReservationListenableMemoryPool() {}
-
-ReservationListenableMemoryPool::ReservationListenableMemoryPool(
-    MemoryPool* pool, std::shared_ptr<ReservationListener> listener, int64_t block_size) {
-  impl_.reset(new ReservationListenableMemoryPoolImpl(pool, listener, block_size));
-}
-
-Status ReservationListenableMemoryPool::Allocate(int64_t size, uint8_t** out) {
-  return impl_->Allocate(size, out);
-}
-
-Status ReservationListenableMemoryPool::Reallocate(int64_t old_size, int64_t new_size,
-                                                   uint8_t** ptr) {
-  return impl_->Reallocate(old_size, new_size, ptr);
-}
-
-void ReservationListenableMemoryPool::Free(uint8_t* buffer, int64_t size) {
-  return impl_->Free(buffer, size);
-}
-
-int64_t ReservationListenableMemoryPool::bytes_allocated() const {
-  return impl_->bytes_allocated();
-}
-
-int64_t ReservationListenableMemoryPool::max_memory() const {
-  return impl_->max_memory();
-}
-
-std::string ReservationListenableMemoryPool::backend_name() const {
-  return impl_->backend_name();
-}
-
-std::shared_ptr<ReservationListener> ReservationListenableMemoryPool::get_listener() {
-  return impl_->get_listener();
-=======
+    }
+    return Status::OK();
+  }
+
   Status Resize(const int64_t new_size, bool shrink_to_fit = true) override {
     if (ARROW_PREDICT_FALSE(new_size < 0)) {
       return Status::Invalid("Negative buffer resize: ", new_size);
@@ -930,7 +793,6 @@
                                                                  MemoryPool* pool) {
   return ResizePoolBuffer<std::unique_ptr<ResizableBuffer>>(PoolBuffer::MakeUnique(pool),
                                                             size);
->>>>>>> f17552f7
 }
 
 }  // namespace arrow