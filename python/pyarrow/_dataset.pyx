--- conflicted
+++ resolved
@@ -31,15 +31,9 @@
 from pyarrow.lib import ArrowTypeError, frombytes, tobytes
 from pyarrow.includes.libarrow_dataset cimport *
 from pyarrow._fs cimport FileSystem, FileInfo, FileSelector
-<<<<<<< HEAD
-from pyarrow._csv cimport ParseOptions
-from pyarrow._rados import RadosParquetFileFormat
-from pyarrow.util import _is_path_like, _stringify_path
-=======
 from pyarrow._csv cimport ConvertOptions, ParseOptions, ReadOptions
 from pyarrow.util import _is_iterable, _is_path_like, _stringify_path
 from pyarrow._rados import RadosParquetFileFormat
->>>>>>> f17552f7
 
 from pyarrow._parquet cimport (
     _create_writer_properties, _create_arrow_writer_properties,
@@ -813,7 +807,7 @@
         self.init(sp)
         return self
 
-    cdef inline shared_ptr[CFileFormat] unwrap(self) nogil:
+    cdef inline shared_ptr[CFileFormat] unwrap(self):
         return self.wrapped
 
     def inspect(self, file, filesystem=None):
