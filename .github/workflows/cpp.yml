--- conflicted
+++ resolved
@@ -62,11 +62,7 @@
           - image: conda-cpp
             title: AMD64 Conda C++
           - image: ubuntu-cpp-sanitizer
-<<<<<<< HEAD
-            title: AMD64 Ubuntu 18.04 C++ ASAN UBSAN
-=======
             title: AMD64 Ubuntu 20.04 C++ ASAN UBSAN
->>>>>>> f17552f7
           - image: ubuntu-cpp-cls
             ubuntu: 20.04
             title: AMD64 Ubuntu 20.04 C++ (Rados Parquet Format)
